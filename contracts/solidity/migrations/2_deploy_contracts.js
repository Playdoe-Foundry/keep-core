const KeepToken = artifacts.require("./KeepToken.sol");
const ModUtils = artifacts.require("./utils/ModUtils.sol");
const AltBn128 = artifacts.require("./AltBn128.sol");
const BLS = artifacts.require("./BLS.sol");
const StakingProxy = artifacts.require("./StakingProxy.sol");
const TokenStaking = artifacts.require("./TokenStaking.sol");
const TokenGrant = artifacts.require("./TokenGrant.sol");
const KeepRandomBeaconImplV1 = artifacts.require("./KeepRandomBeaconImplV1.sol");
const KeepRandomBeaconUpgradeExample = artifacts.require("./KeepRandomBeaconUpgradeExample.sol");
const KeepGroupImplV1 = artifacts.require("./KeepGroupImplV1.sol");
const KeepGroup = artifacts.require("./KeepGroup.sol");
const KeepRandomBeacon = artifacts.require("./KeepRandomBeacon.sol");

const withdrawalDelay = 86400; // 1 day
const minPayment = 1;
const minStake = web3.utils.toBN(200000).mul(web3.utils.toBN(10**18));

const groupThreshold = 3;
const groupSize = 5;
const timeoutInitial = 4;
const timeoutSubmission = 4;
const timeoutChallenge = 4;
<<<<<<< HEAD
const groupExpirationTimeout = 300;
const numberOfActiveGroups = 5;
=======
const resultPublicationBlockStep = 3;
>>>>>>> 72d06539

module.exports = async function(deployer) {
  await deployer.deploy(ModUtils);
  await deployer.link(ModUtils, AltBn128);
  await deployer.deploy(AltBn128);
  await deployer.link(AltBn128, BLS);
  await deployer.deploy(BLS);
  await deployer.deploy(KeepToken);
  await deployer.deploy(StakingProxy);
  await deployer.deploy(TokenStaking, KeepToken.address, StakingProxy.address, withdrawalDelay);
  await deployer.deploy(TokenGrant, KeepToken.address, StakingProxy.address, withdrawalDelay);
  await deployer.link(BLS, KeepRandomBeaconImplV1);
  await deployer.link(BLS, KeepRandomBeaconUpgradeExample);
  await deployer.deploy(KeepRandomBeaconImplV1);
  await deployer.deploy(KeepRandomBeacon, KeepRandomBeaconImplV1.address);
  await deployer.deploy(KeepGroupImplV1);
  await deployer.deploy(KeepGroup, KeepGroupImplV1.address);

  const keepRandomBeacon = await KeepRandomBeaconImplV1.at(KeepRandomBeacon.address);
  const keepGroup = await KeepGroupImplV1.at(KeepGroup.address);
  await keepGroup.initialize(
<<<<<<< HEAD
    StakingProxy.address, KeepRandomBeacon.address, minStake, groupThreshold, groupSize, timeoutInitial, timeoutSubmission, timeoutChallenge, groupExpirationTimeout, numberOfActiveGroups
=======
    StakingProxy.address, KeepRandomBeacon.address, minStake, groupThreshold, 
    groupSize, timeoutInitial, timeoutSubmission, timeoutChallenge, 
    resultPublicationBlockStep
>>>>>>> 72d06539
  );
  // Initialize contract genesis entry value and genesis group defined in Go client submitGenesisRelayEntry()
  await keepRandomBeacon.initialize(
    minPayment,
    withdrawalDelay,
    web3.utils.toBN('31415926535897932384626433832795028841971693993751058209749445923078164062862'),
    "0x1f1954b33144db2b5c90da089e8bde287ec7089d5d6433f3b6becaefdb678b1b2a9de38d14bef2cf9afc3c698a4211fa7ada7b4f036a2dfef0dc122b423259d0",
    KeepGroup.address
  );
};<|MERGE_RESOLUTION|>--- conflicted
+++ resolved
@@ -20,12 +20,9 @@
 const timeoutInitial = 4;
 const timeoutSubmission = 4;
 const timeoutChallenge = 4;
-<<<<<<< HEAD
+const resultPublicationBlockStep = 3;
+const numberOfActiveGroups = 5;
 const groupExpirationTimeout = 300;
-const numberOfActiveGroups = 5;
-=======
-const resultPublicationBlockStep = 3;
->>>>>>> 72d06539
 
 module.exports = async function(deployer) {
   await deployer.deploy(ModUtils);
@@ -47,13 +44,9 @@
   const keepRandomBeacon = await KeepRandomBeaconImplV1.at(KeepRandomBeacon.address);
   const keepGroup = await KeepGroupImplV1.at(KeepGroup.address);
   await keepGroup.initialize(
-<<<<<<< HEAD
-    StakingProxy.address, KeepRandomBeacon.address, minStake, groupThreshold, groupSize, timeoutInitial, timeoutSubmission, timeoutChallenge, groupExpirationTimeout, numberOfActiveGroups
-=======
     StakingProxy.address, KeepRandomBeacon.address, minStake, groupThreshold, 
     groupSize, timeoutInitial, timeoutSubmission, timeoutChallenge, 
-    resultPublicationBlockStep
->>>>>>> 72d06539
+    resultPublicationBlockStep, numberOfActiveGroups, groupExpirationTimeout
   );
   // Initialize contract genesis entry value and genesis group defined in Go client submitGenesisRelayEntry()
   await keepRandomBeacon.initialize(
