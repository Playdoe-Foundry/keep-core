--- conflicted
+++ resolved
@@ -10,46 +10,10 @@
 const KeepRandomBeaconOperatorStub = artifacts.require("./KeepRandomBeaconOperatorStub.sol");
 
 const withdrawalDelay = 86400; // 1 day
-<<<<<<< HEAD
 const minimumGasPrice = web3.utils.toBN(20).mul(web3.utils.toBN(10**9)); // (20 Gwei) TODO: Use historical average of recently served requests?
 const minimumCallbackAllowance = web3.utils.toBN(200000); // Minimum gas required for relay request callback.
 const profitMargin = 1; // Signing group reward per each member in % of the entry fee.
 const createGroupFee = 10; // Fraction in % of the estimated cost of group creation that is included in relay request payment.
-const minStake = web3.utils.toBN(200000).mul(web3.utils.toBN(10**18));
-
-const groupThreshold = 3;
-const groupSize = 5;
-const timeoutInitial = 4;
-const timeoutSubmission = 4;
-const timeoutChallenge = 4;
-const resultPublicationBlockStep = 3;
-const activeGroupsThreshold = 5;
-const groupActiveTime = 300;
-// Time in blocks it takes to execute relay entry signing.
-// 1 state with state.MessagingStateDelayBlocks which is set to 1
-// 1 state with state.MessagingStateActiveBlocks which is set to 3
-const relayEntrySigningTime = 4
-
-// Deadline in blocks for relay entry publication after the first 
-// group member becomes eligible to submit the result.
-// Deadline should not be shorter than the time it takes for the
-// last group member to become eligible plus at least one block 
-// to submit.
-const relayEntryPublicationDeadline = 20
-
-// The maximum time it may take for relay entry to appear on 
-// chain after relay request has been published
-const relayEntryTimeout = relayEntrySigningTime + relayEntryPublicationDeadline
-
-// timeDKG - Timeout in blocks after DKG result is complete and ready to be published.
-// 7 states with state.MessagingStateActiveBlocks which is set to 3
-// 7 states with state.MessagingStateDelayBlocks which is set to 1
-// the rest of the states use state.SilentStateDelayBlocks and
-// state.SilentStateActiveBlocks which are both set to 0.
-const timeDKG = 7*(3+1);
-=======
-const minPayment = 1;
->>>>>>> bfb977f8
 
 const genesisEntry = web3.utils.toBN('31415926535897932384626433832795028841971693993751058209749445923078164062862');
 const genesisSeed = web3.utils.toBN('27182818284590452353602874713526624977572470936999595749669676277240766303535');
