--- conflicted
+++ resolved
@@ -19,11 +19,8 @@
   "homepage": "https://github.com/keep-network/contracts",
   "dependencies": {
     "openzeppelin-solidity": "^2.1.2",
-<<<<<<< HEAD
-    "ethereumjs-utils": "^5.2.5"
-=======
+    "ethereumjs-utils": "^5.2.5",
     "solidity-bytes-utils": "0.0.7"
->>>>>>> 5c010f00
   },
   "devDependencies": {
     "@digix/doxity": "github:keep-network/doxity#master",
