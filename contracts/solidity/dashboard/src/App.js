import React from 'react'
import Web3ContextProvider from './components/Web3ContextProvider'
import Footer from './components/Footer'
import Header from './components/Header'
import Routing from './components/Routing'
<<<<<<< HEAD
import ContractsDataContextProvider from './components/ContractsDataContextProvider';
import { Messages } from './components/Message';
import { SideMenu, SideMenuProvider } from './components/SideMenu';
import { BrowserRouter as Router } from 'react-router-dom'
=======
import ContractsDataContextProvider from './components/ContractsDataContextProvider'
import { Messages } from './components/Message'
>>>>>>> 8a0edbc7

const App = () => (
  <Messages>
    <Web3ContextProvider>
      <ContractsDataContextProvider>
        <SideMenuProvider>
          <Router>
            <div className='main'>
              <Header />
              <SideMenu />
              <div className='content'>
                <Routing />
                <Footer />
              </div>
            </div>
          </Router>
        </SideMenuProvider>
      </ContractsDataContextProvider>
    </Web3ContextProvider>
  </Messages>
)

export default App<|MERGE_RESOLUTION|>--- conflicted
+++ resolved
@@ -3,15 +3,10 @@
 import Footer from './components/Footer'
 import Header from './components/Header'
 import Routing from './components/Routing'
-<<<<<<< HEAD
 import ContractsDataContextProvider from './components/ContractsDataContextProvider';
 import { Messages } from './components/Message';
 import { SideMenu, SideMenuProvider } from './components/SideMenu';
 import { BrowserRouter as Router } from 'react-router-dom'
-=======
-import ContractsDataContextProvider from './components/ContractsDataContextProvider'
-import { Messages } from './components/Message'
->>>>>>> 8a0edbc7
 
 const App = () => (
   <Messages>
