import React from 'react'
import StakingForm from './StakingForm'
import StakingDelegateForm from './StakingDelegateForm'
import { withContractsDataContext } from './ContractsDataContextProvider'

const StakeTab = (props) => {
<<<<<<< HEAD
    const { tokenBalance } = props;
    return(
        <>
            <h3>Stake Delegation</h3>
            <p>
                Keep network does not require token owners to perform the day-to-day operations of staking 
                with the private keys holding the tokens. This is achieved by stake delegation, where different
                addresses hold different responsibilities and cold storage is supported to the highest extent practicable.
=======
  const { tokenBalance } = props
  return (
    <>
        <Row>
          <Col xs={12} md={12}>
            <h3>Stake Delegation</h3>
            <p>
                    Keep network does not require token owners to perform the day-to-day operations of staking
                    with the private keys holding the tokens. This is achieved by stake delegation, where different
                    addresses hold different responsibilities and cold storage is supported to the highest extent practicable.
>>>>>>> 8a0edbc7
            </p>
            <StakingDelegateForm tokenBalance={tokenBalance} />
            <hr></hr>
            <h3>Stake Delegation (Simplified)</h3>
            <p>
<<<<<<< HEAD
                Simplified arrangement where you operate and receive rewards under one account.
            </p>
            <StakingForm btnText="Stake" action="stake" />
        </>
    )
=======
                    Simplified arrangement where you operate and receive rewards under one account.
            </p>
            <StakingForm btnText="Stake" action="stake" />
          </Col>
        </Row>
    </>
  )
>>>>>>> 8a0edbc7
}

export default withContractsDataContext(StakeTab)<|MERGE_RESOLUTION|>--- conflicted
+++ resolved
@@ -4,47 +4,24 @@
 import { withContractsDataContext } from './ContractsDataContextProvider'
 
 const StakeTab = (props) => {
-<<<<<<< HEAD
-    const { tokenBalance } = props;
-    return(
-        <>
-            <h3>Stake Delegation</h3>
-            <p>
-                Keep network does not require token owners to perform the day-to-day operations of staking 
-                with the private keys holding the tokens. This is achieved by stake delegation, where different
-                addresses hold different responsibilities and cold storage is supported to the highest extent practicable.
-=======
   const { tokenBalance } = props
   return (
     <>
-        <Row>
-          <Col xs={12} md={12}>
-            <h3>Stake Delegation</h3>
-            <p>
-                    Keep network does not require token owners to perform the day-to-day operations of staking
-                    with the private keys holding the tokens. This is achieved by stake delegation, where different
-                    addresses hold different responsibilities and cold storage is supported to the highest extent practicable.
->>>>>>> 8a0edbc7
-            </p>
-            <StakingDelegateForm tokenBalance={tokenBalance} />
-            <hr></hr>
-            <h3>Stake Delegation (Simplified)</h3>
-            <p>
-<<<<<<< HEAD
-                Simplified arrangement where you operate and receive rewards under one account.
-            </p>
-            <StakingForm btnText="Stake" action="stake" />
-        </>
-    )
-=======
-                    Simplified arrangement where you operate and receive rewards under one account.
-            </p>
-            <StakingForm btnText="Stake" action="stake" />
-          </Col>
-        </Row>
+      <h3>Stake Delegation</h3>
+      <p>
+          Keep network does not require token owners to perform the day-to-day operations of staking 
+          with the private keys holding the tokens. This is achieved by stake delegation, where different
+          addresses hold different responsibilities and cold storage is supported to the highest extent practicable.
+      </p>
+      <StakingDelegateForm tokenBalance={tokenBalance} />
+      <hr></hr>
+      <h3>Stake Delegation (Simplified)</h3>
+      <p>
+          Simplified arrangement where you operate and receive rewards under one account.
+      </p>
+      <StakingForm btnText="Stake" action="stake" />
     </>
   )
->>>>>>> 8a0edbc7
 }
 
 export default withContractsDataContext(StakeTab)