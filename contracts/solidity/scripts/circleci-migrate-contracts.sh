--- conflicted
+++ resolved
@@ -54,17 +54,8 @@
   echo "<<<<<<START Contract Migration START<<<<<<"
   cd /tmp/$BUILD_TAG/solidity
 
-<<<<<<< HEAD
-  npm install truffle@5.1.0
-  # npm install truffle-hdwallet-provider@1.0.17
-  npm install openzeppelin-solidity@2.3.0
-  npm install solidity-bytes-utils@0.0.7
-  npm install babel-register@6.26.0
-  npm install babel-polyfill@6.26.0
-=======
   # This command uses the content of package.json in the CWD to install dependencies
   npm i
->>>>>>> 75795484
 
   ./node_modules/.bin/truffle migrate --reset --network $TRUFFLE_NETWORK
   echo ">>>>>>FINISH Contract Migration FINISH>>>>>>"
