--- conflicted
+++ resolved
@@ -90,43 +90,7 @@
     assert.equal(account_one_operator_stake_balance.isZero(), true, "Staking amount should be removed from sender staking balance");
 
     // Starting balances
-<<<<<<< HEAD
-    let account_one_starting_balance = await token.balanceOf.call(account_one);
-    let account_two_starting_balance = await token.balanceOf.call(account_two);
-
-    // Grant tokens
-    await token.approve(grantContract.address, amount, {from: account_one});
-    let id = await grantContract.grant(amount, account_two, vestingDuration, 
-      start, cliff, revocable, {from: account_one}).then((result)=>{
-      // Look for CreatedTokenGrant event in transaction receipt and get vesting id
-      for (var i = 0; i < result.logs.length; i++) {
-        var log = result.logs[i];
-        if (log.event == "CreatedTokenGrant") {
-          return log.args.id.toNumber();
-        }
-      }
-    })
-    
-    // Ending balances
-    let account_one_ending_balance = await token.balanceOf.call(account_one);
-    let account_two_ending_balance = await token.balanceOf.call(account_two);
-    let account_two_grant_balance = await grantContract.balanceOf.call(account_two);
-
-    assert.equal(account_one_ending_balance.eq(account_one_starting_balance.sub(amount)), true, "Amount should be transfered from sender balance");
-    assert.equal(account_two_grant_balance.eq(amount), true, "Amount should be added to the beneficiary grant balance");
-    assert.equal(account_two_ending_balance.eq(account_two_starting_balance), true, "Beneficiary main balance should stay unchanged");
-
-    // Should not be able to release token grant (0 unreleased amount)
-    await exceptThrow(grantContract.release(id))
-
-    // jump in time, third vesting duration
-    await increaseTimeTo(await latestTime()+vestingDuration/3);
-
-    // Should be able to release token grant unreleased amount
-    await grantContract.release(id)
-=======
     account_one_starting_balance = await token.balanceOf.call(account_one);
->>>>>>> a3c95f98
 
     signature = Buffer.from((await web3.eth.sign(web3.utils.soliditySha3(account_one), account_one_operator)).substr(2), 'hex');
     data = Buffer.concat([Buffer.from(account_one_magpie.substr(2), 'hex'), signature]);
