import expectThrow from './helpers/expectThrow';
import {bls} from './helpers/data';
import {initContracts} from './helpers/initContracts';

<<<<<<< HEAD
contract('KeepRandomBeaconOperator', (accounts) => {
  let serviceContract, operatorContract, groupContract;
=======
contract('TestKeepRandomBeaconOperatorRelayEntry', function(accounts) {
  let serviceContract, operatorContract;
>>>>>>> 094f2526

  before(async () => {

    let contracts = await initContracts(
      artifacts.require('./KeepToken.sol'),
      artifacts.require('./TokenStaking.sol'),
      artifacts.require('./KeepRandomBeaconService.sol'),
      artifacts.require('./KeepRandomBeaconServiceImplV1.sol'),
      artifacts.require('./stubs/KeepRandomBeaconOperatorStub.sol')
    );

    operatorContract = contracts.operatorContract;
    serviceContract = contracts.serviceContract;

    // Using stub method to add first group to help testing.
    await operatorContract.registerNewGroup(bls.groupPubKey);
    operatorContract.setGroupSize(3);
    let group = await operatorContract.getGroupPublicKey(0);
    await operatorContract.addGroupMember(group, accounts[0]);
    await operatorContract.addGroupMember(group, accounts[1]);
    await operatorContract.addGroupMember(group, accounts[2]);

    let entryFeeEstimate = await serviceContract.entryFeeEstimate(0)
    await serviceContract.requestRelayEntry(bls.seed, {value: entryFeeEstimate});
  });

  it("should keep relay entry submission at reasonable price", async () => {
    let gasEstimate = await operatorContract.relayEntry.estimateGas(bls.nextGroupSignature);

    // Make sure no change will make the verification more expensive than it is 
    // now or that even if it happens, it will be a conscious change.
    assert.isBelow(gasEstimate, 462415, "Relay entry submission is too expensive")
  });

  it("should not allow to submit invalid relay entry", async () => {
    // Invalid signature
    let groupSignature = web3.utils.toBN('0x0fb34abfa2a9844a58776650e399bca3e08ab134e42595e03e3efc5a0472bcd8');

    await expectThrow(operatorContract.relayEntry(groupSignature));
  });

  it("should allow to submit valid relay entry", async () => {
    await operatorContract.relayEntry(bls.nextGroupSignature);

    assert.equal((await serviceContract.getPastEvents())[0].args['entry'].toString(),
      bls.nextGroupSignature.toString(), "Should emit event with successfully submitted groupSignature."
    );
  });
});<|MERGE_RESOLUTION|>--- conflicted
+++ resolved
@@ -2,13 +2,8 @@
 import {bls} from './helpers/data';
 import {initContracts} from './helpers/initContracts';
 
-<<<<<<< HEAD
 contract('KeepRandomBeaconOperator', (accounts) => {
-  let serviceContract, operatorContract, groupContract;
-=======
-contract('TestKeepRandomBeaconOperatorRelayEntry', function(accounts) {
   let serviceContract, operatorContract;
->>>>>>> 094f2526
 
   before(async () => {
 
