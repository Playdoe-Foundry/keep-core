pragma solidity ^0.5.4;

import "truffle/Assert.sol";
import "truffle/DeployedAddresses.sol";
import "../contracts/utils/ThrowProxy.sol";
import "../contracts/KeepRandomBeaconOperator.sol";


contract StakingContractMock {
    function balanceOf(address _staker) public pure returns(uint256) {
        _staker; // Suppress unused variable warning.
        return 200;
    }
}


contract TestKeepRandomBeaconOperatorInitialize {
    // Create Staking contract mock
    StakingContractMock stakingContract = new StakingContractMock();

    // Create Keep Random Beacon operator contract
    KeepRandomBeaconOperator keepRandomBeaconOperator = new KeepRandomBeaconOperator();

    uint256[2] genesisEntry = [314, 271];

    function testCannotInitialize() public {
        // http://truffleframework.com/tutorials/testing-for-throws-in-solidity-tests
        ThrowProxy throwProxy = new ThrowProxy(address(keepRandomBeaconOperator));

        // Prime the proxy
<<<<<<< HEAD
        KeepRandomBeaconOperator(address(throwProxy)).initialize(address(0), address(0), 100, 200, "0x01");
=======
        KeepRandomBeaconOperator(address(throwProxy)).initialize(address(0), 200, 150, 200, 1, 1, 1, 1, 1, 1, 1, 1, genesisEntry, "0x01");

>>>>>>> 5cdf692c

        // Execute the call that is supposed to throw.
        // r will be false if it threw and true if it didn't.
        bool r = throwProxy.execute.gas(200000)();
        Assert.isFalse(r, "Should fail to initialize without Staking proxy address.");
    }

    function testInitialize() public {        
<<<<<<< HEAD
        keepRandomBeaconOperator.initialize(address(stakingProxy), address(0), 100, 200, "0x01");
=======
        keepRandomBeaconOperator.initialize(address(0), 200, 150, 200, 1, 1, 1, 1, 1, 1, 1, 1, genesisEntry, "0x01");

>>>>>>> 5cdf692c
        Assert.equal(keepRandomBeaconOperator.initialized(), true, "Should be initialized.");
    }
}<|MERGE_RESOLUTION|>--- conflicted
+++ resolved
@@ -28,12 +28,7 @@
         ThrowProxy throwProxy = new ThrowProxy(address(keepRandomBeaconOperator));
 
         // Prime the proxy
-<<<<<<< HEAD
-        KeepRandomBeaconOperator(address(throwProxy)).initialize(address(0), address(0), 100, 200, "0x01");
-=======
-        KeepRandomBeaconOperator(address(throwProxy)).initialize(address(0), 200, 150, 200, 1, 1, 1, 1, 1, 1, 1, 1, genesisEntry, "0x01");
-
->>>>>>> 5cdf692c
+        KeepRandomBeaconOperator(address(throwProxy)).initialize(address(0), 100, 200, "0x01");
 
         // Execute the call that is supposed to throw.
         // r will be false if it threw and true if it didn't.
@@ -42,12 +37,7 @@
     }
 
     function testInitialize() public {        
-<<<<<<< HEAD
-        keepRandomBeaconOperator.initialize(address(stakingProxy), address(0), 100, 200, "0x01");
-=======
-        keepRandomBeaconOperator.initialize(address(0), 200, 150, 200, 1, 1, 1, 1, 1, 1, 1, 1, genesisEntry, "0x01");
-
->>>>>>> 5cdf692c
+        keepRandomBeaconOperator.initialize(address(0), 100, 200, "0x01");
         Assert.equal(keepRandomBeaconOperator.initialized(), true, "Should be initialized.");
     }
 }