pragma solidity ^0.5.4;

import "openzeppelin-solidity/contracts/ownership/Ownable.sol";
import "openzeppelin-solidity/contracts/math/SafeMath.sol";
import "openzeppelin-solidity/contracts/utils/ReentrancyGuard.sol";
import "./utils/AddressArrayUtils.sol";
import "./DelayedWithdrawal.sol";
import "./RegistryKeeper.sol";


interface OperatorContract {
    function entryVerificationGasEstimate() external view returns(uint256);
    function dkgGasEstimate() external view returns(uint256);
    function groupProfitFee() external view returns(uint256);
    function sign(
        uint256 requestId,
        bytes calldata previousEntry
    ) external payable;
    function numberOfGroups() external view returns(uint256);
    function createGroup(uint256 newEntry) external payable;
    function isGroupSelectionPossible() external view returns (bool);
}

/**
 * @title KeepRandomBeaconServiceImplV1
 * @dev Initial version of service contract that works under Keep Random
 * Beacon proxy and allows upgradability. The purpose of the contract is to have
 * up-to-date logic for threshold random number generation. Updated contracts
 * must inherit from this contract and have to be initialized under updated version name
 * Warning: you can't set constants directly in the contract and must use initialize()
 * please see openzeppelin upgradeable contracts approach for more info.
 */
<<<<<<< HEAD
contract KeepRandomBeaconServiceImplV1 is DelayedWithdrawal {
=======
contract KeepRandomBeaconServiceImplV1 is Ownable, DelayedWithdrawal, ReentrancyGuard {
>>>>>>> bd249787
    using SafeMath for uint256;
    using AddressArrayUtils for address[];

    event RelayEntryRequested(uint256 requestId);
    event RelayEntryGenerated(uint256 requestId, uint256 entry);

    // The price feed estimate is used to calculate the gas price for reimbursement
    // next to the actual gas price from the transaction. We use both values to
    // defend against malicious miner-submitters who can manipulate transaction
    // gas price. Expressed in wei.
    uint256 internal _priceFeedEstimate;

    // Fluctuation margin to cover the immediate rise in gas price.
    // Expressed in percentage.
    uint256 internal _fluctuationMargin;

    // Fraction in % of the estimated cost of DKG that is included
    // in relay request fee.
    uint256 internal _dkgContributionMargin;

    // Every relay request payment includes DKG contribution that is added to
    // the DKG fee pool, once the pool value reaches the required minimum, a new
    // relay entry will trigger the creation of a new group. Expressed in wei.
    uint256 internal _dkgFeePool;

    // Rewards not paid out to the operators are sent to request subsidy pool to
    // subsidize new requests: 1% of the subsidy pool is returned to the requester's
    // surplus address. Expressed in wei.
    uint256 internal _requestSubsidyFeePool;

    // Each service contract tracks its own requests and these are independent
    // from operator contracts which track signing requests instead.
    uint256 internal _requestCounter;

    bytes internal _previousEntry;

    struct Callback {
        address callbackContract;
        string callbackMethod;
        uint256 callbackFee;
        uint256 callbackGas;
        address payable surplusRecipient;
    }

    mapping(uint256 => Callback) internal _callbacks;

    // Registry contract with a list of approved operator contracts and upgraders.
    address internal _registryKeeper;

    address[] internal _operatorContracts;

    // Mapping to store new implementation versions that inherit from this contract.
    mapping (string => bool) internal _initialized;

    // Seed used as the first random beacon value.
    // It's a G1 point G * PI =
    // G * 31415926535897932384626433832795028841971693993751058209749445923078164062862
    // Where G is the generator of G1 abstract cyclic group.
    bytes constant internal _beaconSeed =
    hex"15c30f4b6cf6dbbcbdcc10fe22f54c8170aea44e198139b776d512d8f027319a1b9e8bfaf1383978231ce98e42bafc8129f473fc993cf60ce327f7d223460663";

    /**
     * @dev Throws if called by any account other than the operator contract upgrader.
     */
    modifier onlyOperatorContractUpgrader() {
        address operatorContractUpgrader = RegistryKeeper(_registryKeeper).operatorContractUpgrader();
        require(operatorContractUpgrader == msg.sender, "Caller is not operator contract upgrader");
        _;
    }

    /**
     * @dev Initialize Keep Random Beacon service contract implementation.
     * @param priceFeedEstimate The price feed estimate is used to calculate the gas price for
     * reimbursement next to the actual gas price from the transaction. We use both values to defend
     * against malicious miner-submitters who can manipulate transaction gas price.
     * @param fluctuationMargin Fluctuation margin to cover the immediate rise in gas price.
     * Expressed in percentage.
     * @param dkgContributionMargin Fraction in % of the estimated cost of DKG that is included in relay
     * request fee.
     * @param withdrawalDelay Delay before the owner can withdraw ether from this contract.
     * @param registryKeeper Registry Keeper contract linked to this contract.
     */
    function initialize(
        uint256 priceFeedEstimate,
        uint256 fluctuationMargin,
        uint256 dkgContributionMargin,
        uint256 withdrawalDelay,
        address registryKeeper
    )
        public
    {
        require(!initialized(), "Contract is already initialized.");
        address operatorContractUpgrader = RegistryKeeper(registryKeeper).operatorContractUpgrader();
        require(operatorContractUpgrader == msg.sender, "Caller is not the operator contract upgrader");
        _initialized["KeepRandomBeaconServiceImplV1"] = true;
        _priceFeedEstimate = priceFeedEstimate;
        _fluctuationMargin = fluctuationMargin;
        _dkgContributionMargin = dkgContributionMargin;
        _withdrawalDelay = withdrawalDelay;
        _pendingWithdrawal = 0;
        _previousEntry = _beaconSeed;
        _registryKeeper = registryKeeper;
    }

    /**
     * @dev Checks if this contract is initialized.
     */
    function initialized() public view returns (bool) {
        return _initialized["KeepRandomBeaconServiceImplV1"];
    }

    /**
     * @dev Adds operator contract
     * @param operatorContract Address of the operator contract.
     */
    function addOperatorContract(address operatorContract) public onlyOperatorContractUpgrader {
        require(
            RegistryKeeper(_registryKeeper).isApprovedOperatorContract(operatorContract),
            "Operator contract is not approved"
        );
        _operatorContracts.push(operatorContract);
    }

    /**
     * @dev Removes operator contract
     * @param operatorContract Address of the operator contract.
     */
    function removeOperatorContract(address operatorContract) public onlyOperatorContractUpgrader {
        _operatorContracts.removeAddress(operatorContract);
    }

    /**
     * @dev Add funds to DKG fee pool.
     */
    function fundDkgFeePool() public payable {
        _dkgFeePool += msg.value;
    }

    /**
     * @dev Add funds to request subsidy fee pool.
     */
    function fundRequestSubsidyFeePool() public payable {
        _requestSubsidyFeePool += msg.value;
    }

    /**
     * @dev Selects an operator contract from the available list using modulo operation
     * with seed value weighted by the number of active groups on each operator contract.
     * @param seed Cryptographically generated random value.
     * @return Address of operator contract.
     */
    function selectOperatorContract(uint256 seed) public view returns (address) {

        uint256 totalNumberOfGroups;

        for (uint i = 0; i < _operatorContracts.length; i++) {
            if (RegistryKeeper(_registryKeeper).isApprovedOperatorContract(_operatorContracts[i])) {
                totalNumberOfGroups += OperatorContract(_operatorContracts[i]).numberOfGroups();
            }
        }

        require(totalNumberOfGroups > 0, "Total number of groups must be greater than zero.");

        uint256 selectedIndex = seed % totalNumberOfGroups;

        uint256 selectedContract;
        uint256 indexByGroupCount;

        for (uint256 i = 0; i < _operatorContracts.length; i++) {
            if (RegistryKeeper(_registryKeeper).isApprovedOperatorContract(_operatorContracts[i])) {
                indexByGroupCount += OperatorContract(_operatorContracts[i]).numberOfGroups();
                if (selectedIndex < indexByGroupCount) {
                    return _operatorContracts[selectedContract];
                }
                selectedContract++;
            }
        }

        return _operatorContracts[selectedContract];
    }

    /**
     * @dev Creates a request to generate a new relay entry, which will include
     * a random number (by signing the previous entry's random number).
     * @return An uint256 representing uniquely generated entry Id.
     */
    function requestRelayEntry() public payable returns (uint256) {
        return requestRelayEntry(address(0), "", 0);
    }

    /**
     * @dev Creates a request to generate a new relay entry, which will include
     * a random number (by signing the previous entry's random number).
     * @param callbackContract Callback contract address. Callback is called once a new relay entry has been generated.
     * @param callbackMethod Callback contract method signature. String representation of your method with a single
     * uint256 input parameter i.e. "relayEntryCallback(uint256)".
     * @param callbackGas Gas required for the callback.
     * The customer needs to ensure they provide a sufficient callback gas
     * to cover the gas fee of executing the callback. Any surplus is returned
     * to the customer. If the callback gas amount turns to be not enough to
     * execute the callback, callback execution is skipped.
     * @return An uint256 representing uniquely generated relay request ID. It is also returned as part of the event.
     */
    function requestRelayEntry(
        address callbackContract,
        string memory callbackMethod,
        uint256 callbackGas
    ) public nonReentrant payable returns (uint256) {
        require(
            msg.value >= entryFeeEstimate(callbackGas),
            "Payment is less than required minimum."
        );

        (uint256 entryVerificationFee, uint256 dkgContributionFee, uint256 groupProfitFee) = entryFeeBreakdown();
        uint256 callbackFee = msg.value.sub(entryVerificationFee).sub(dkgContributionFee).sub(groupProfitFee);

        _dkgFeePool += dkgContributionFee;

        OperatorContract operatorContract = OperatorContract(
            selectOperatorContract(uint256(keccak256(_previousEntry)))
        );
        uint256 selectedOperatorContractFee = operatorContract.groupProfitFee().add(
            operatorContract.entryVerificationGasEstimate().mul(gasPriceWithFluctuationMargin(_priceFeedEstimate)));

        _requestCounter++;
        uint256 requestId = _requestCounter;

        operatorContract.sign.value(
            selectedOperatorContractFee
        )(requestId, _previousEntry);

        // If selected operator contract is cheaper than expected return the
        // surplus to the subsidy fee pool.
        // We do that instead of returning the surplus to the requestor to have
        // a consistent beacon pricing for customers without fluctuations caused
        // by different operator contracts being selected.
        uint256 surplus = entryVerificationFee.add(groupProfitFee).sub(selectedOperatorContractFee);
        _requestSubsidyFeePool = _requestSubsidyFeePool.add(surplus);

        if (callbackContract != address(0)) {
            _callbacks[requestId] = Callback(callbackContract, callbackMethod, callbackFee, callbackGas, msg.sender);
        }

        // Send 1% of the request subsidy pool to the requestor.
        if (_requestSubsidyFeePool >= 100) {
            uint256 amount = _requestSubsidyFeePool.div(100);
            _requestSubsidyFeePool -= amount;
            (bool success, ) = msg.sender.call.value(amount)("");
            require(success, "Failed send subsidy fee");
        }

        emit RelayEntryRequested(requestId);
        return requestId;
    }

    /**
     * @dev Store valid entry returned by operator contract and call customer specified callback if required.
     * @param requestId Request id tracked internally by this contract.
     * @param entry The generated random number.
     * @param submitter Relay entry submitter.
     */
    function entryCreated(uint256 requestId, bytes memory entry, address payable submitter) public {
        require(
            _operatorContracts.contains(msg.sender),
            "Only authorized operator contract can call relay entry."
        );

        _previousEntry = entry;
        uint256 entryAsNumber = uint256(keccak256(entry));
        emit RelayEntryGenerated(requestId, entryAsNumber);

        if (_callbacks[requestId].callbackContract != address(0)) {
            executeEntryCreatedCallback(requestId, entryAsNumber, submitter);
            delete _callbacks[requestId];
        }

        triggerDkgIfApplicable(entryAsNumber);
    }

    /**
     * @dev Executes customer specified callback for the relay entry request.
     * @param requestId Request id tracked internally by this contract.
     * @param entry The generated random number.
     * @param submitter Relay entry submitter.
     */
    function executeEntryCreatedCallback(uint256 requestId, uint256 entry, address payable submitter) internal {
        bool success; // Store status of external contract call.
        bytes memory data; // Store result data of external contract call.

        uint256 gasBeforeCallback = gasleft();
        (success, data) = _callbacks[requestId].callbackContract.call.gas(
            _callbacks[requestId].callbackGas
        )(abi.encodeWithSignature(_callbacks[requestId].callbackMethod, entry));
        uint256 gasSpent = gasBeforeCallback.sub(gasleft()).add(21000); // Also reimburse 21000 gas (ethereum transaction minimum gas)

        uint256 gasPrice = _priceFeedEstimate;
        // We need to check if tx.gasprice is non-zero as a workaround to a bug
        // in go-ethereum:
        // https://github.com/ethereum/go-ethereum/pull/20189
        if (tx.gasprice > 0 && tx.gasprice < _priceFeedEstimate) {
            gasPrice = tx.gasprice;
        }

        // Obtain the actual callback gas expenditure and refund the surplus.
        uint256 callbackSurplus = 0;
        uint256 callbackFee = gasSpent.mul(gasPrice);

        // If we spent less on the callback than the customer transferred for the
        // callback execution, we need to reimburse the difference.
        if (callbackFee < _callbacks[requestId].callbackFee) {
            callbackSurplus = _callbacks[requestId].callbackFee.sub(callbackFee);
            // Reimburse submitter with his actual callback cost.
            (success, ) = submitter.call.value(callbackFee)("");
            require(success, "Failed reimburse actual callback cost");

            // Return callback surplus to the requestor.
            (success, ) = _callbacks[requestId].surplusRecipient.call.value(callbackSurplus)("");
            require(success, "Failed send callback surplus");

        } else {
            // Reimburse submitter with the callback payment sent by the requestor.
            (success, ) = submitter.call.value(_callbacks[requestId].callbackFee)("");
            require(success, "Failed reimburse callback payment");
        }
    }

    /**
     * @dev Triggers the selection process of a new candidate group if the DKG
     * fee pool equals or exceeds DKG cost estimate.
     * @param entry The generated random number.
     */
    function triggerDkgIfApplicable(uint256 entry) internal {
        address latestOperatorContract = _operatorContracts[_operatorContracts.length.sub(1)];
        uint256 dkgFeeEstimate = OperatorContract(latestOperatorContract).dkgGasEstimate().mul(
            gasPriceWithFluctuationMargin(_priceFeedEstimate)
        );

        if (_dkgFeePool >= dkgFeeEstimate && OperatorContract(latestOperatorContract).isGroupSelectionPossible()) {
            OperatorContract(latestOperatorContract).createGroup.value(dkgFeeEstimate)(entry);
            _dkgFeePool = _dkgFeePool.sub(dkgFeeEstimate);
        }
    }

    /**
     * @dev Set the gas price in wei for estimating relay entry request payment.
     * @param priceFeedEstimate is the gas price required for estimating relay entry request payment.
     */
    function setPriceFeedEstimate(uint256 priceFeedEstimate) public onlyOperatorContractUpgrader {
        _priceFeedEstimate = priceFeedEstimate;
    }

    /**
     * @dev Get the gas price in wei that is used to estimate relay entry request payment.
     */
    function priceFeedEstimate() public view returns(uint256) {
        return _priceFeedEstimate;
    }

    /**
     * @dev Adds a safety margin for gas price fluctuations to the current gas price.
     * The gas price for DKG or relay entry is set when the request is processed
     * but the result submission transaction will be sent later. We add a safety
     * margin that should be sufficient for getting requests processed within a
     * a deadline under all circumstances.
     * @param gasPrice Gas price in wei.
     */
    function gasPriceWithFluctuationMargin(uint256 gasPrice) internal view returns (uint256) {
        return gasPrice.add(gasPrice.mul(_fluctuationMargin).div(100));
    }

    /**
     * @dev Get the minimum payment in wei for relay entry callback.
     * The returned value includes safety margin for gas price fluctuations.
     * @param callbackGas Gas required for the callback.
     */
    function callbackFee(uint256 callbackGas) public view returns(uint256) {
        // We take the gas price from the price feed to not let malicious
        // miner-requestors manipulate the gas price when requesting relay entry
        // and underpricing expensive callbacks.
        return callbackGas.mul(gasPriceWithFluctuationMargin(_priceFeedEstimate));
    }

    /**
     * @dev Get the entry fee estimate in wei for relay entry request.
     * @param callbackGas Gas required for the callback.
     */
    function entryFeeEstimate(uint256 callbackGas) public view returns(uint256) {
        (uint256 entryVerificationFee, uint256 dkgContributionFee, uint256 groupProfitFee) = entryFeeBreakdown();
        return entryVerificationFee.add(dkgContributionFee).add(groupProfitFee).add(callbackFee(callbackGas));
    }

    /**
     * @dev Get the entry fee breakdown in wei for relay entry request.
     * Entry verification fee returned contains safety margin for gas price fluctuations.
     */
    function entryFeeBreakdown() public view returns(
        uint256 entryVerificationFee,
        uint256 dkgContributionFee,
        uint256 groupProfitFee
    ) {
        uint256 entryVerificationGas;

        // Select the most expensive entry verification from all the operator contracts
        // and the highest group profit fee from all the operator contracts. We do not
        // know what is going to be the gas price at the moment of submitting an entry,
        // thus we can't calculate at this point which contract is the most expensive
        // based on the entry verification gas and group profit fee. Hence, we need to
        // select maximum of both those values separately.
        for (uint i = 0; i < _operatorContracts.length; i++) {
            OperatorContract operator = OperatorContract(_operatorContracts[i]);

            if (operator.numberOfGroups() > 0) {
                entryVerificationGas = operator.entryVerificationGasEstimate() > entryVerificationGas ? operator.entryVerificationGasEstimate():entryVerificationGas;
                groupProfitFee = operator.groupProfitFee() > groupProfitFee ? operator.groupProfitFee():groupProfitFee;
            }
        }

        // Use DKG gas estimate from the latest operator contract since it will be used for the next group creation.
        address latestOperatorContract = _operatorContracts[_operatorContracts.length.sub(1)];
        uint256 dkgGas = OperatorContract(latestOperatorContract).dkgGasEstimate();

        return (
            entryVerificationGas.mul(gasPriceWithFluctuationMargin(_priceFeedEstimate)),
            dkgGas.mul(_priceFeedEstimate).mul(_dkgContributionMargin).div(100),
            groupProfitFee
        );
    }

    /**
     * @dev Gets the previous relay entry value.
     */
    function previousEntry() public view returns(bytes memory) {
        return _previousEntry;
    }

    /**
     * @dev Gets version of the current implementation.
     */
    function version() public pure returns (string memory) {
        return "V1";
    }
}<|MERGE_RESOLUTION|>--- conflicted
+++ resolved
@@ -30,11 +30,7 @@
  * Warning: you can't set constants directly in the contract and must use initialize()
  * please see openzeppelin upgradeable contracts approach for more info.
  */
-<<<<<<< HEAD
-contract KeepRandomBeaconServiceImplV1 is DelayedWithdrawal {
-=======
 contract KeepRandomBeaconServiceImplV1 is Ownable, DelayedWithdrawal, ReentrancyGuard {
->>>>>>> bd249787
     using SafeMath for uint256;
     using AddressArrayUtils for address[];
 
