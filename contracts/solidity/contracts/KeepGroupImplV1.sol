pragma solidity ^0.5.4;

import "openzeppelin-solidity/contracts/ownership/Ownable.sol";
import "openzeppelin-solidity/contracts/math/SafeMath.sol";
import "openzeppelin-solidity/contracts/cryptography/ECDSA.sol";
import "./StakingProxy.sol";
import "./TokenStaking.sol";
import "./utils/UintArrayUtils.sol";
import "./utils/AddressArrayUtils.sol";
import "solidity-bytes-utils/contracts/BytesLib.sol";


contract KeepGroupImplV1 is Ownable {

    using SafeMath for uint256;
    using BytesLib for bytes;
    using ECDSA for bytes32;

    event OnGroupRegistered(bytes groupPubKey);

    // TODO: Rename to DkgResultSubmittedEvent
    // TODO: Add memberIndex
    event DkgResultPublishedEvent(uint256 requestId, bytes groupPubKey); 

    uint256 internal _groupThreshold;
    uint256 internal _groupSize;
    uint256 internal _minStake;
    address internal _stakingProxy;
    address internal _randomBeacon;

    uint256 internal _timeoutInitial;
    uint256 internal _timeoutSubmission;
    uint256 internal _timeoutChallenge;
<<<<<<< HEAD
    uint256 internal _timeoutDKG;
    uint256 internal _timeoutDKGSubmission;
    uint256 internal _resultPublicationBlockStep;
=======
    uint8 internal _resultPublicationBlockStep;
>>>>>>> beb5214b
    uint256 internal _submissionStart;
    
    uint256 internal _randomBeaconValue;

    uint256[] internal _tickets;
    bytes[] internal _submissions;

    // Store DKG result by corresponding requestID.
    mapping (uint256 => bool) internal _dkgResultPublished;

    // Store unique hash of a member who submitted DKG result.
    mapping (bytes32 => bool) internal _submittedDkg;

    struct Proof {
        address sender;
        uint256 stakerValue;
        uint256 virtualStakerIndex;
    }

    mapping(uint256 => Proof) internal _proofs;

    struct Group {
        bytes groupPubKey;
        uint registrationTime;
    }

    Group[] internal _groups;
    
    mapping (bytes => address[]) internal _groupMembers;

    mapping (string => bool) internal _initialized;

    /**
     * @dev Triggers the selection process of a new candidate group.
     */
    function runGroupSelection(uint256 randomBeaconValue) public {
        require(msg.sender == _randomBeacon);
        cleanup();
        _submissionStart = block.number;
        _randomBeaconValue = randomBeaconValue;
    }

    // TODO: replace with a secure authorization protocol (addressed in RFC 4).
    address internal _stakingContract;

    function authorizeStakingContract(address stakingContract) public onlyOwner {
        _stakingContract = stakingContract;
    }

    /**
     * @dev Submits ticket to request to participate in a new candidate group.
     * @param ticketValue Result of a pseudorandom function with input values of
     * random beacon output, staker-specific 'stakerValue' and virtualStakerIndex.
     * @param stakerValue Staker-specific value. Currently uint representation of staker address.
     * @param virtualStakerIndex Number within a range of 1 to staker's weight.
     */
    function submitTicket(
        uint256 ticketValue,
        uint256 stakerValue,
        uint256 virtualStakerIndex
    ) public {

        if (block.number > _submissionStart + _timeoutSubmission) {
            revert("Ticket submission period is over.");
        }

        // Invalid tickets are rejected and their senders penalized.
        if (!cheapCheck(msg.sender, stakerValue, virtualStakerIndex)) {
            // TODO: replace with a secure authorization protocol (addressed in RFC 4).
            TokenStaking stakingContract = TokenStaking(_stakingContract);
            stakingContract.authorizedTransferFrom(msg.sender, address(this), _minStake);
        } else {
            _tickets.push(ticketValue);
            _proofs[ticketValue] = Proof(msg.sender, stakerValue, virtualStakerIndex);
        }
    }

    /**
     * @dev Gets submitted tickets in ascending order.
     */
    function orderedTickets() public view returns (uint256[] memory) {
        return UintArrayUtils.sort(_tickets);
    }

    /**
     * @dev Gets selected tickets in ascending order.
     */
    function selectedTickets() public view returns (uint256[] memory) {

        require(
            block.number > _submissionStart + _timeoutChallenge,
            "Ticket submission challenge period must be over."
        );

        uint256[] memory ordered = orderedTickets();

        require(
            ordered.length >= _groupSize,
            "The number of submitted tickets is less than specified group size."
        );

        uint256[] memory selected = new uint256[](_groupSize);

        for (uint i = 0; i < _groupSize; i++) {
            selected[i] = ordered[i];
        }

        return selected;
    }

    /**
     * @dev Gets participants ordered by their lowest-valued ticket.
     */
    function orderedParticipants() public view returns (address[] memory) {

        uint256[] memory ordered = orderedTickets();
        address[] memory participants = new address[](ordered.length);

        for (uint i = 0; i < ordered.length; i++) {
            Proof memory proof = _proofs[ordered[i]];
            participants[i] = proof.sender;
        }

        return participants;
    }

    /**
     * @dev Gets selected participants in ascending order of their tickets.
     */
    function selectedParticipants() public view returns (address[] memory) {

        require(
            block.number > _submissionStart + _timeoutChallenge,
            "Ticket submission challenge period must be over."
        );

        uint256[] memory ordered = orderedTickets();

        require(
            ordered.length >= _groupSize,
            "The number of submitted tickets is less than specified group size."
        );

        address[] memory selected = new address[](_groupSize);

        for (uint i = 0; i < _groupSize; i++) {
            Proof memory proof = _proofs[ordered[i]];
            selected[i] = proof.sender;
        }

        return selected;
    }

    /**
     * @dev Gets ticket proof.
     */
    function getTicketProof(uint256 ticketValue) public view returns (address, uint256, uint256) {
        return (
            _proofs[ticketValue].sender,
            _proofs[ticketValue].stakerValue,
            _proofs[ticketValue].virtualStakerIndex
        );
    }

    /**
     * @dev Performs surface-level validation of the ticket.
     * @param staker Address of the staker.
     * @param stakerValue Staker-specific value. Currently uint representation of staker address.
     * @param virtualStakerIndex Number within a range of 1 to staker's weight.
     */
    function cheapCheck(
        address staker,
        uint256 stakerValue,
        uint256 virtualStakerIndex
    ) public view returns(bool) {
        bool isVirtualStakerIndexValid = virtualStakerIndex > 0 && virtualStakerIndex <= stakingWeight(staker);
        bool isStakerValueValid = uint256(staker) == stakerValue;
        return isVirtualStakerIndexValid && isStakerValueValid;
    }

    /**
     * @dev Performs full verification of the ticket.
     * @param staker Address of the staker.
     * @param ticketValue Result of a pseudorandom function with input values of
     * random beacon output, staker-specific 'stakerValue' and virtualStakerIndex.
     * @param stakerValue Staker-specific value. Currently uint representation of staker address.
     * @param virtualStakerIndex Number within a range of 1 to staker's weight.
     */
    function costlyCheck(
        address staker,
        uint256 ticketValue,
        uint256 stakerValue,
        uint256 virtualStakerIndex
    ) public view returns(bool) {
        bool passedCheapCheck = cheapCheck(staker, stakerValue, virtualStakerIndex);
        uint256 expected = uint256(keccak256(abi.encodePacked(_randomBeaconValue, stakerValue, virtualStakerIndex)));
        return passedCheapCheck && ticketValue == expected;
    }

    /**
     * @dev Checks if member is disqualified.
     * @param dqBytes bytes representing disqualified members.
     * @param memberIndex position of the member to check.
     * @return true if staker is inactive, false otherwise.
     */
    function _isDisqualified(bytes memory dqBytes, uint256 memberIndex) internal pure returns (bool){
        return dqBytes[memberIndex] != 0x00;
    }

     /**
     * @dev Checks if member is inactive.
     * @param iaBytes bytes representing inactive members.
     * @param memberIndex position of the member to check.
     * @return true if staker is inactive, false otherwise.
     */
    function _isInactive(bytes memory iaBytes, uint256 memberIndex) internal pure returns (bool){
        return iaBytes[memberIndex] != 0x00;
    }

    /**
     * @dev Submits result of DKG protocol. It is on-chain part of phase 14 of the protocol.
     * @param memberIndex Claimed index of the staker. We pass this for gas efficiency purposes.
     * @param requestId Relay request ID associated with DKG protocol execution.
     * @param groupPubKey Group public key generated as a result of protocol execution.
     * @param disqualified bytes representing disqualified group members; 1 at the specific index
     * means that the member has been disqualified. Indexes reflect positions of members in the
     * group, as outputted by the group selection protocol.
     * @param inactive bytes representing inactive group members; 1 at the specific index means
     * that the member has been marked as inactive. Indexes reflect positions of members in the
     * group, as outputted by the group selection protocol.
     * @param signatures Concatenation of signer resultHashes collected off-chain
     * @param positions indices of members corresponding to each signature
     */
    function submitDkgResult(
        uint256 requestId,
        uint256 memberIndex,
        bytes memory groupPubKey,
        bytes memory disqualified,
        bytes memory inactive,
        bytes memory signatures,
        uint[] memory positions
    ) public {
        require(eligibleSubmitter(memberIndex), "User is not eligible to submit the result.");

        bytes32 resultHash = keccak256(abi.encodePacked(disqualified, inactive, groupPubKey));
        verifySignatures(signatures, positions, resultHash);

        // TODO: change to selectedParticipants() in full implementation
        address[] memory members = orderedParticipants();
        // TODO: check IA/DQ length match members
        for (uint i = 0; i < positions.length; i++) {
            if(!_isInactive(inactive, i) &&
                !_isDisqualified(disqualified, i)){
                _groupMembers[groupPubKey].push(members[i]);
            }
        }
        // TODO: we should minimum of H participants
        _groups.push(Group(groupPubKey, block.number));
        // TODO: punish/reward logic
        cleanup();
        _dkgResultPublished[requestId] = true;
        emit DkgResultPublishedEvent(requestId, groupPubKey);
    }

    /**
    * @dev Verifies that provided members signatures of the DKG result are produced
    * by the members stored previously on-chain in the order of their ticket values.
    * @param signatures Concatenation of user-generated signatures.
    * @param resultHash The result hash signed by the users.
    * @param indices Indices of members corresponding to each signature.
    */
    function verifySignatures(bytes memory signatures, uint256[] memory indices, bytes32 resultHash) internal returns (bool) {

        uint256 submissionCount = signatures.length / 65;
        require(signatures.length >= 65, "Signatures bytes array is too short.");
        require(signatures.length % 65 == 0, "Signatures in the bytes array should be 65 bytes long.");
        require(submissionCount == indices.length, "Number of signatures and indices don't match.");

        bytes memory current; // Current signature to be checked.
        uint256[] memory selected = selectedTickets();
        for(uint i = 0; i < submissionCount; i++){
            bytes32 submitterId = keccak256(abi.encodePacked(msg.sender, _randomBeaconValue, indices[i]));

            require(indices[i] > 0, "Index should be greater than zero.");
            require(!_submittedDkg[submitterId], "Participant at index already submitted a result.");
            _submittedDkg[submitterId] = true;
            current = signatures.slice(65*i, 65);
            address recoveredAddress = resultHash.toEthSignedMessageHash().recover(current);

            require(indices[i] <= selected.length, "Provided index is out of acceptable tickets bound.");
            require(
                _proofs[selected[indices[i] - 1]].sender == recoveredAddress,
                "Signer and recovered address at provided index don't match."
            );
        }
        return true;
    }

    /**
     * @dev Checks if DKG protocol result has been already published for the
     * specific relay request ID associated with the protocol execution. 
     */
    function isDkgResultSubmitted(uint256 requestId) public view returns(bool) {
        return _dkgResultPublished[requestId];
    }


    /**
     * @dev Prevent receiving ether without explicitly calling a function.
     */
    function() external payable {
        revert("Can not call contract without explicitly calling a function.");
    }

    /**
     * @dev Initialize Keep Group implementation contract with a linked Staking proxy contract.
     * @param stakingProxy Address of a staking proxy contract that will be linked to this contract.
     * @param randomBeacon Address of a random beacon contract that will be linked to this contract.
     * @param minStake Minimum amount in KEEP that allows KEEP network client to participate in a group.
     * @param groupSize Size of a group in the threshold relay.
     * @param groupThreshold Minimum number of interacting group members needed to produce a relay entry.
     * @param timeoutInitial Timeout in blocks after the initial ticket submission is finished.
     * @param timeoutSubmission Timeout in blocks after the reactive ticket submission is finished.
     * @param timeoutChallenge Timeout in blocks after the period where tickets can be challenged is finished.
<<<<<<< HEAD
     * @param timeoutDKG Timeout in blocks after which DKG must be complete and its result to be published.
     * @param timeoutDKGSubmission Timeout in blocks after DKG results submission is finished.
     * @param resultPublicationBlockStep Time in blocks after which member with the given index is eligible
     * to submit DKG result.
=======
     * @param resultPublicationBlockStep Time in blocks after which member with 
     * the given index is eligible to submit DKG result.
>>>>>>> beb5214b
     */
    function initialize(
        address stakingProxy,
        address randomBeacon,
        uint256 minStake,
        uint256 groupThreshold,
        uint256 groupSize,
        uint256 timeoutInitial,
        uint256 timeoutSubmission,
        uint256 timeoutChallenge,
<<<<<<< HEAD
        uint256 timeoutDKG,
        uint256 timeoutDKGSubmission,
        uint256 resultPublicationBlockStep
=======
        uint8 resultPublicationBlockStep
>>>>>>> beb5214b
    ) public onlyOwner {
        require(!initialized(), "Contract is already initialized.");
        require(stakingProxy != address(0x0), "Staking proxy address can't be zero.");
        _initialized["KeepGroupImplV1"] = true;
        _stakingProxy = stakingProxy;
        _randomBeacon = randomBeacon;
        _minStake = minStake;
        _groupSize = groupSize;
        _groupThreshold = groupThreshold;
        _timeoutInitial = timeoutInitial;
        _timeoutSubmission = timeoutSubmission;
        _timeoutChallenge = timeoutChallenge;
<<<<<<< HEAD
        _timeoutDKG = timeoutDKG;
        _timeoutDKGSubmission = timeoutDKGSubmission;
        _resultPublicationBlockStep = resultPublicationBlockStep;
    }

     /**
     * @dev Checks if submitter is eligible to submit.
     * @param memberIndex The claimed index of the submitter.
     * @return true if the submitter is eligible. False otherwise.
     */
    function eligibleSubmitter(uint memberIndex) public view returns (bool){
        uint256[] memory selected = selectedTickets();
        require(_proofs[selected[memberIndex - 1]].sender == msg.sender, "Member index does not match sender address.");
        require(memberIndex > 0, "Member index must be greater than 0.");
        require(block.number <= _submissionStart + _timeoutDKGSubmission, "DKG submission period is over.");

        uint T_init = _submissionStart + _timeoutChallenge;

        return(block.number >= (T_init + _timeoutDKG + (memberIndex-2) * _resultPublicationBlockStep));
=======
        _resultPublicationBlockStep = resultPublicationBlockStep;
>>>>>>> beb5214b
    }

    /**
     * @dev Checks that the specified user has enough stake.
     * @param staker Specifies the identity of the staker.
     * @return True if staked enough to participate in the group, false otherwise.
     */
    function hasMinimumStake(address staker) public view returns(bool) {
        return StakingProxy(_stakingProxy).balanceOf(staker) >= _minStake;
    }

    /**
     * @dev Gets staking weight.
     * @param staker Specifies the identity of the staker.
     * @return Number of how many virtual stakers can staker represent.
     */
    function stakingWeight(address staker) public view returns(uint256) {
        return StakingProxy(_stakingProxy).balanceOf(staker)/_minStake;
    }

    /**
     * @dev Set the minimum amount of KEEP that allows a Keep network client to participate in a group.
     * @param minStake Amount in KEEP.
     */
    function setMinimumStake(uint256 minStake) public onlyOwner {
        _minStake = minStake;
    }

    /**
     * @dev Get the minimum amount in KEEP that allows KEEP network client to participate in a group.
     */
    function minimumStake() public view returns(uint256) {
        return _minStake;
    }

    /**
     * @dev Allows owner to change the groupSize.
     */
    function setGroupSize(uint256 groupSize) public onlyOwner {
        _groupSize = groupSize;
    }

    /**
     * @dev ticketInitialSubmissionTimeout is the duration (in blocks) the
     * staker has to submit tickets that fall under the natural threshold
     * to satisfy the initial ticket timeout (see group selection, phase 2a).
     */
    function ticketInitialSubmissionTimeout() public view returns (uint256) {
        return _timeoutInitial;
    }

    /**
     * @dev ticketReactiveSubmissionTimeout is the duration (in blocks) the
     * staker has to submit any tickets that did not fall under the natural
     * threshold. This final chance to submit tickets is called reactive
     * ticket submission (defined in the group selection algorithm, 2b).
     */
    function ticketReactiveSubmissionTimeout() public view returns (uint256) {
        return _timeoutSubmission;
    }

    /**
     * @dev ticketChallengeTimeout is the duration (in blocks) the staker
     * has to submit any challenges for tickets that fail any checks.
     */
    function ticketChallengeTimeout() public view returns (uint256) {
        return _timeoutChallenge;
    }

    /**
     * @dev resultPublicationBlockStep is the duration (in blocks) after which
     * member with the given index is eligible to submit DKG result.
     */
<<<<<<< HEAD
    function resultPublicationBlockStep() public view returns (uint256) {
=======
    function resultPublicationBlockStep() public view returns (uint8) {
>>>>>>> beb5214b
        return _resultPublicationBlockStep;
    }

    /**
     * @dev ticketSubmissionStartBlock block number at which current group
     * selection started.
     */
    function ticketSubmissionStartBlock() public view returns (uint256) {
        return _submissionStart;
    }

    /**
     * @dev Return total number of all tokens issued.
     */
    function tokenSupply() public pure returns (uint256) {
        return (10**9) * (10**18);
    }

    /**
     * @dev Return natural threshold, the value N virtual stakers' tickets would be expected
     * to fall below if the tokens were optimally staked, and the tickets' values were evenly 
     * distributed in the domain of the pseudorandom function.
     */
    function naturalThreshold() public view returns (uint256) {
        uint256 space = 2**256-1; // Space consisting of all possible tickets.
        return _groupSize.mul(space.div(tokenSupply().div(_minStake)));
    }

    /**
     * @dev Checks if this contract is initialized.
     */
    function initialized() public view returns (bool) {
        return _initialized["KeepGroupImplV1"];
    }

    /**
     * @dev Gets size of a group in the threshold relay.
     */
    function groupSize() public view returns(uint256) {
        return _groupSize;
    }

    /**
     * @dev Gets number of interacting group members needed to produce a relay entry.
    */
    function groupThreshold() public view returns(uint256) {
        return _groupThreshold;
    }

    /**
     * @dev Gets number of active groups.
     */
    function numberOfGroups() public view returns(uint256) {
        return _groups.length;
    }

    /**
     * @dev Returns public key of a group from available groups using modulo operator.
     * @param previousEntry Previous random beacon value.
     */
    function selectGroup(uint256 previousEntry) public view returns(bytes memory) {
        return _groups[previousEntry % _groups.length].groupPubKey;
    }

    /**
     * @dev Gets version of the current implementation.
    */
    function version() public pure returns (string memory) {
        return "V1";
    }

    /**
     * @dev Cleanup data of previous group selection.
     */
    function cleanup() private {

        for (uint i = 0; i < _tickets.length; i++) {
            delete _proofs[_tickets[i]];
        }

        delete _tickets;

        // TODO: cleanup DkgResults
    }

}<|MERGE_RESOLUTION|>--- conflicted
+++ resolved
@@ -31,15 +31,10 @@
     uint256 internal _timeoutInitial;
     uint256 internal _timeoutSubmission;
     uint256 internal _timeoutChallenge;
-<<<<<<< HEAD
     uint256 internal _timeoutDKG;
     uint256 internal _timeoutDKGSubmission;
     uint256 internal _resultPublicationBlockStep;
-=======
-    uint8 internal _resultPublicationBlockStep;
->>>>>>> beb5214b
     uint256 internal _submissionStart;
-    
     uint256 internal _randomBeaconValue;
 
     uint256[] internal _tickets;
@@ -362,15 +357,10 @@
      * @param timeoutInitial Timeout in blocks after the initial ticket submission is finished.
      * @param timeoutSubmission Timeout in blocks after the reactive ticket submission is finished.
      * @param timeoutChallenge Timeout in blocks after the period where tickets can be challenged is finished.
-<<<<<<< HEAD
      * @param timeoutDKG Timeout in blocks after which DKG must be complete and its result to be published.
      * @param timeoutDKGSubmission Timeout in blocks after DKG results submission is finished.
      * @param resultPublicationBlockStep Time in blocks after which member with the given index is eligible
      * to submit DKG result.
-=======
-     * @param resultPublicationBlockStep Time in blocks after which member with 
-     * the given index is eligible to submit DKG result.
->>>>>>> beb5214b
      */
     function initialize(
         address stakingProxy,
@@ -381,13 +371,9 @@
         uint256 timeoutInitial,
         uint256 timeoutSubmission,
         uint256 timeoutChallenge,
-<<<<<<< HEAD
         uint256 timeoutDKG,
         uint256 timeoutDKGSubmission,
         uint256 resultPublicationBlockStep
-=======
-        uint8 resultPublicationBlockStep
->>>>>>> beb5214b
     ) public onlyOwner {
         require(!initialized(), "Contract is already initialized.");
         require(stakingProxy != address(0x0), "Staking proxy address can't be zero.");
@@ -400,7 +386,6 @@
         _timeoutInitial = timeoutInitial;
         _timeoutSubmission = timeoutSubmission;
         _timeoutChallenge = timeoutChallenge;
-<<<<<<< HEAD
         _timeoutDKG = timeoutDKG;
         _timeoutDKGSubmission = timeoutDKGSubmission;
         _resultPublicationBlockStep = resultPublicationBlockStep;
@@ -420,9 +405,6 @@
         uint T_init = _submissionStart + _timeoutChallenge;
 
         return(block.number >= (T_init + _timeoutDKG + (memberIndex-2) * _resultPublicationBlockStep));
-=======
-        _resultPublicationBlockStep = resultPublicationBlockStep;
->>>>>>> beb5214b
     }
 
     /**
@@ -496,11 +478,7 @@
      * @dev resultPublicationBlockStep is the duration (in blocks) after which
      * member with the given index is eligible to submit DKG result.
      */
-<<<<<<< HEAD
     function resultPublicationBlockStep() public view returns (uint256) {
-=======
-    function resultPublicationBlockStep() public view returns (uint8) {
->>>>>>> beb5214b
         return _resultPublicationBlockStep;
     }
 
