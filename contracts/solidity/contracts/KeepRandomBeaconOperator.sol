--- conflicted
+++ resolved
@@ -657,16 +657,10 @@
      * @param groupIndex Group index.
      * @param groupMemberIndices Array of member indices for the group member.
      */
-<<<<<<< HEAD
-    function withdrawGroupMemberRewards(address operator, uint256 groupIndex, uint256[] memory groupMemberIndices) public {
-        uint256 accumulatedRewards = groups.withdrawFromGroup(operator, groupIndex, groupMemberIndices);
-        stakingContract.magpieOf(operator).transfer(accumulatedRewards);
-=======
     function withdrawGroupMemberRewards(uint256 groupIndex, uint256[] memory groupMemberIndices) public nonReentrant {
         uint256 accumulatedRewards = groups.withdrawFromGroup(groupIndex, groupMemberIndices);
         (bool success, ) = stakingContract.magpieOf(msg.sender).call.value(accumulatedRewards)("");
         require(success, "Failed withdraw rewards");
->>>>>>> 65a81258
     }
 
     /**
