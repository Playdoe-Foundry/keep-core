--- conflicted
+++ resolved
@@ -10,7 +10,6 @@
 	"github.com/urfave/cli"
 )
 
-<<<<<<< HEAD
 var (
 	// Version is the semantic version (added at compile time)  See scripts/version.sh
 	Version string
@@ -44,81 +43,7 @@
 	app.Commands = keep.KeepCommands
 	app.Action = func(c *cli.Context) error {
 		return nil
-=======
-func main() {
-	bls.Init(bls.CurveSNARK1)
 
-	chainHandle := local.Connect()
-	chainCounter := chainHandle.BlockCounter()
-
-	_ = pb.GossipMessage{}
-
-	beaconConfig := chainHandle.RandomBeacon().GetConfig()
-
-	memberChannel := make(chan *thresholdgroup.Member)
-	for i := 0; i < beaconConfig.GroupSize; i++ {
-		channel := netlocal.Channel("test")
-		dkg.Init(channel)
-
-		go func(i int) {
-			member, err := dkg.ExecuteDKG(chainCounter, channel, beaconConfig.GroupSize, beaconConfig.Threshold)
-			if err != nil {
-				panic(fmt.Sprintf("Failed to run DKG [%v].", err))
-			}
-
-			chainHandle.ThresholdRelay().OnGroupPublicKeySubmitted(
-				func(groupID string, activationBlock *big.Int) {
-					if groupID == "test" {
-						memberChannel <- member
-					}
-				})
-			chainHandle.ThresholdRelay().OnGroupPublicKeySubmissionFailed(
-				func(groupID string, errorMsg string) {
-					if groupID == "test" {
-						fmt.Fprintf(
-							os.Stderr,
-							"[member:%s] Failed to submit group public key: [%s]\n",
-							member.BlsID.GetHexString(),
-							err,
-						)
-						memberChannel <- nil
-					}
-				})
-
-			err = chainHandle.ThresholdRelay().SubmitGroupPublicKey(
-				"test",
-				member.GroupPublicKeyBytes(),
-			)
-		}(i)
-	}
-
-	seenMembers := make(map[*bls.ID]*thresholdgroup.Member)
-	for member := range memberChannel {
-		if _, alreadySeen := seenMembers[&member.BlsID]; !alreadySeen {
-			seenMembers[&member.BlsID] = member
-		}
-
-		if len(seenMembers) == beaconConfig.GroupSize {
-			break
-		}
-	}
-
-	if len(seenMembers) < beaconConfig.GroupSize {
-		panic("Failed to reach group size during DKG, aborting.")
-	}
-
-	message := "This is a message!"
-	shares := make(map[bls.ID][]byte, 0)
-	for _, member := range seenMembers {
-		shares[member.BlsID] = member.SignatureShare(message)
-	}
-
-	for _, member := range seenMembers {
-		fmt.Printf(
-			"[member:%v] Did we get it? %v\n",
-			member.BlsID.GetHexString(),
-			member.VerifySignature(shares, message))
->>>>>>> 5b1c04ac
 	}
 	app.Run(os.Args)
 }