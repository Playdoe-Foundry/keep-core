--- conflicted
+++ resolved
@@ -63,15 +63,9 @@
 			outputFile: "relay_entry_requested_promise.go",
 		},
 		{
-<<<<<<< HEAD
-			Type:       "*event.PublishedResult",
-			Prefix:     "PublishedResult",
-			outputFile: "published_result_promise.go",
-=======
 			Type:       "*event.DKGResultPublication",
 			Prefix:     "DKGResultPublication",
 			outputFile: "dkg_result_publication_promise.go",
->>>>>>> a9a734ba
 		},
 	}
 
