--- conflicted
+++ resolved
@@ -92,17 +92,10 @@
 	return &relayconfig.Chain{
 		GroupSize:                       groupSize,
 		Threshold:                       threshold,
-<<<<<<< HEAD
-		TicketInitialSubmissionTimeout:  ticketInitialSubmissionTimeout,
-		TicketReactiveSubmissionTimeout: ticketReactiveSubmissionTimeout,
-		TicketChallengeTimeout:          ticketChallengeTimeout,
-		ResultPublicationBlockStep:      int(resultPublicationBlockStep.Int64()),
-=======
 		TicketInitialSubmissionTimeout:  ticketInitialSubmissionTimeout.Uint64(),
 		TicketReactiveSubmissionTimeout: ticketReactiveSubmissionTimeout.Uint64(),
 		TicketChallengeTimeout:          ticketChallengeTimeout.Uint64(),
 		ResultPublicationBlockStep:      resultPublicationBlockStep.Uint64(),
->>>>>>> 2cba6db2
 		MinimumStake:                    minimumStake,
 		TokenSupply:                     tokenSupply,
 		NaturalThreshold:                naturalThreshold,
