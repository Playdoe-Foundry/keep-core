--- conflicted
+++ resolved
@@ -292,37 +292,20 @@
 }
 
 // SubmitResult submits the result to a chain.
-<<<<<<< HEAD
-func (c *localChain) SubmitResult(publisherID int, result *result.Result) *async.PublishedResultPromise {
-=======
 func (c *localChain) SubmitResult(publisherID int, resultToPublish *result.Result) *async.PublishedResultPromise {
->>>>>>> 956262a1
 	c.submittedResultsMutex.Lock()
 	defer c.submittedResultsMutex.Unlock()
 
 	publishedResultPromise := &async.PublishedResultPromise{}
-<<<<<<< HEAD
-
-	resultBytes := result.Bytes()
-
-	for _, r := range c.submittedResults {
-		if reflect.DeepEqual(r, resultBytes) {
-			publishedResultPromise.Fail(fmt.Errorf("Result already submitted"))
-=======
 
 	for _, r := range c.submittedResults {
 		if reflect.DeepEqual(r, resultToPublish) {
 			publishedResultPromise.Fail(fmt.Errorf("result already submitted"))
->>>>>>> 956262a1
 			return publishedResultPromise
 		}
 	}
 
-<<<<<<< HEAD
-	publishedResultPromise.Fulfill(&event.PublishedResult{
-=======
 	publishedResult := &event.PublishedResult{
->>>>>>> 956262a1
 		PublisherID: publisherID,
 		Result:      resultToPublish,
 	}
@@ -340,13 +323,10 @@
 	}
 	c.handlerMutex.Unlock()
 
-<<<<<<< HEAD
-=======
 	err := publishedResultPromise.Fulfill(publishedResult)
 	if err != nil {
 		fmt.Fprintf(os.Stderr, "promise fulfill failed [%v].\n", err)
 	}
 
->>>>>>> 956262a1
 	return publishedResultPromise
 }