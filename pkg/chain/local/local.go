package local

import (
	"fmt"
	"math/big"
	"os"
	"reflect"
	"sync"
	"sync/atomic"

	relaychain "github.com/keep-network/keep-core/pkg/beacon/relay/chain"
	relayconfig "github.com/keep-network/keep-core/pkg/beacon/relay/config"
	"github.com/keep-network/keep-core/pkg/beacon/relay/event"
	"github.com/keep-network/keep-core/pkg/beacon/relay/gjkr"
	"github.com/keep-network/keep-core/pkg/beacon/relay/result"
	"github.com/keep-network/keep-core/pkg/chain"
	"github.com/keep-network/keep-core/pkg/gen/async"
)

type localChain struct {
	relayConfig relayconfig.Chain

	groupRegistrationsMutex sync.Mutex
	groupRegistrations      map[string][96]byte

	groupRelayEntriesMutex sync.Mutex
	groupRelayEntries      map[string]*big.Int

	submittedResultsMutex sync.Mutex
<<<<<<< HEAD
	submittedResults      []*event.PublishedResult

	handlerMutex               sync.Mutex
	relayEntryHandlers         []func(entry *event.Entry)
	relayRequestHandlers       []func(request *event.Request)
	groupRegisteredHandlers    []func(key *event.GroupRegistration)
	stakerRegistrationHandlers []func(staker *event.StakerRegistration)
	publishedResultHandlers    []func(publishedResult *event.PublishedResult)
=======
	// Map of submitted DKG Results. Key is a RequestID of the specific DKG
	// execution.
	submittedResults map[*big.Int][]*relaychain.DKGResult

	handlerMutex                 sync.Mutex
	relayEntryHandlers           []func(entry *event.Entry)
	relayRequestHandlers         []func(request *event.Request)
	groupRegisteredHandlers      []func(key *event.GroupRegistration)
	stakerRegistrationHandlers   []func(staker *event.StakerRegistration)
	dkgResultPublicationHandlers []func(dkgResultPublication *event.DKGResultPublication)
>>>>>>> a9a734ba

	requestID   int64
	latestValue *big.Int

	simulatedHeight int64
	stakeMonitor    chain.StakeMonitor
	blockCounter    chain.BlockCounter

	stakerList []string
}

func (c *localChain) BlockCounter() (chain.BlockCounter, error) {
	return c.blockCounter, nil
}

func (c *localChain) StakeMonitor() (chain.StakeMonitor, error) {
	return c.stakeMonitor, nil
}

func (c *localChain) GetConfig() (relayconfig.Chain, error) {
	return c.relayConfig, nil
}

func (c *localChain) SubmitGroupPublicKey(
	requestID *big.Int,
	key [96]byte,
) *async.GroupRegistrationPromise {
	groupID := requestID.String()

	groupRegistrationPromise := &async.GroupRegistrationPromise{}
	registration := &event.GroupRegistration{
		GroupPublicKey:        key[:],
		RequestID:             requestID,
		ActivationBlockHeight: big.NewInt(c.simulatedHeight),
	}

	c.groupRegistrationsMutex.Lock()
	defer c.groupRegistrationsMutex.Unlock()
	if existing, exists := c.groupRegistrations[groupID]; exists {
		if existing != key {
			err := fmt.Errorf(
				"mismatched public key for [%s], submission failed; \n"+
					"[%v] vs [%v]",
				groupID,
				existing,
				key,
			)
			fmt.Fprintf(os.Stderr, err.Error())

			groupRegistrationPromise.Fail(err)
		} else {
			groupRegistrationPromise.Fulfill(registration)
		}

		return groupRegistrationPromise
	}
	c.groupRegistrations[groupID] = key

	groupRegistrationPromise.Fulfill(registration)

	c.handlerMutex.Lock()
	for _, handler := range c.groupRegisteredHandlers {
		go func(handler func(registration *event.GroupRegistration), registration *event.GroupRegistration) {
			handler(registration)
		}(handler, registration)
	}
	c.handlerMutex.Unlock()

	atomic.AddInt64(&c.simulatedHeight, 1)

	return groupRegistrationPromise
}

func (c *localChain) SubmitRelayEntry(entry *event.Entry) *async.RelayEntryPromise {
	relayEntryPromise := &async.RelayEntryPromise{}

	c.groupRelayEntriesMutex.Lock()
	defer c.groupRelayEntriesMutex.Unlock()

	existing, exists := c.groupRelayEntries[entry.GroupID.String()+entry.RequestID.String()]
	if exists {
		if existing != entry.Value {
			err := fmt.Errorf(
				"mismatched signature for [%v], submission failed; \n"+
					"[%v] vs [%v]\n",
				entry.GroupID,
				existing,
				entry.Value,
			)

			relayEntryPromise.Fail(err)
		} else {
			relayEntryPromise.Fulfill(entry)
		}

		return relayEntryPromise
	}
	c.groupRelayEntries[entry.GroupID.String()+entry.RequestID.String()] = entry.Value

	c.handlerMutex.Lock()
	for _, handler := range c.relayEntryHandlers {
		go func(handler func(entry *event.Entry), entry *event.Entry) {
			handler(entry)
		}(handler, entry)
	}
	c.handlerMutex.Unlock()

	c.latestValue = entry.Value
	relayEntryPromise.Fulfill(entry)

	return relayEntryPromise
}

func (c *localChain) OnRelayEntryGenerated(handler func(entry *event.Entry)) {
	c.handlerMutex.Lock()
	c.relayEntryHandlers = append(
		c.relayEntryHandlers,
		handler,
	)
	c.handlerMutex.Unlock()
}

func (c *localChain) OnRelayEntryRequested(handler func(request *event.Request)) {
	c.handlerMutex.Lock()
	c.relayRequestHandlers = append(
		c.relayRequestHandlers,
		handler,
	)
	c.handlerMutex.Unlock()
}

func (c *localChain) OnGroupRegistered(handler func(key *event.GroupRegistration)) {
	c.handlerMutex.Lock()
	c.groupRegisteredHandlers = append(
		c.groupRegisteredHandlers,
		handler,
	)
	c.handlerMutex.Unlock()
}

func (c *localChain) OnStakerAdded(handler func(staker *event.StakerRegistration)) {
	c.handlerMutex.Lock()
	c.stakerRegistrationHandlers = append(
		c.stakerRegistrationHandlers,
		handler,
	)
	c.handlerMutex.Unlock()
}

func (c *localChain) OnResultPublished(handler func(publishedResult *event.PublishedResult)) {
	c.handlerMutex.Lock()
	c.publishedResultHandlers = append(
		c.publishedResultHandlers,
		handler,
	)
	c.handlerMutex.Unlock()
}

func (c *localChain) ThresholdRelay() relaychain.Interface {
	return relaychain.Interface(c)
}

// Connect initializes a local stub implementation of the chain interfaces
// for testing.
func Connect(groupSize int, threshold int) chain.Handle {
	bc, _ := blockCounter()

	return &localChain{
		relayConfig: relayconfig.Chain{
			GroupSize: groupSize,
			Threshold: threshold,
		},
		groupRegistrationsMutex: sync.Mutex{},
		groupRelayEntries:       make(map[string]*big.Int),
		groupRegistrations:      make(map[string][96]byte),
		submittedResults:        make(map[*big.Int][]*relaychain.DKGResult),
		blockCounter:            bc,
		stakeMonitor:            NewStakeMonitor(),
	}
}

// AddStaker is a temporary function for Milestone 1 that
// adds a staker to the group contract.
func (c *localChain) AddStaker(
	groupMemberID string,
) *async.StakerRegistrationPromise {
	onStakerAddedPromise := &async.StakerRegistrationPromise{}
	index := len(c.stakerList)
	c.stakerList = append(c.stakerList, groupMemberID)

	c.handlerMutex.Lock()
	for _, handler := range c.stakerRegistrationHandlers {
		go func(handler func(staker *event.StakerRegistration), groupMemberID string, index int) {
			handler(&event.StakerRegistration{
				GroupMemberID: groupMemberID,
				Index:         index,
			})
		}(handler, groupMemberID, index)
	}
	c.handlerMutex.Unlock()

	err := onStakerAddedPromise.Fulfill(&event.StakerRegistration{
		Index:         index,
		GroupMemberID: string(groupMemberID),
	})
	if err != nil {
		fmt.Fprintf(os.Stderr, "Promise Fulfill failed [%v].\n", err)
	}

	return onStakerAddedPromise
}

// GetStakerList is a temporary function for Milestone 1 that
// gets back the list of stakers.
func (c *localChain) GetStakerList() ([]string, error) {
	return c.stakerList, nil
}

// RequestRelayEntry simulates calling to start the random generation process.
func (c *localChain) RequestRelayEntry(
	blockReward, seed *big.Int,
) *async.RelayRequestPromise {
	promise := &async.RelayRequestPromise{}

	request := &event.Request{
		PreviousValue: c.latestValue,
		RequestID:     big.NewInt(c.requestID),
		Payment:       big.NewInt(1),
		BlockReward:   blockReward,
		Seed:          seed,
	}
	atomic.AddInt64(&c.simulatedHeight, 1)
	atomic.AddInt64(&c.requestID, 1)

	c.handlerMutex.Lock()
	for _, handler := range c.relayRequestHandlers {
		go func(handler func(*event.Request), request *event.Request) {
			handler(request)
		}(handler, request)
	}
	c.handlerMutex.Unlock()

	promise.Fulfill(request)

	return promise
}

<<<<<<< HEAD
// IsResultPublished simulates check if the result was already submitted to a
// chain.
func (c *localChain) IsResultPublished(result *result.Result) *event.PublishedResult {
	for _, r := range c.submittedResults {
		if reflect.DeepEqual(r.Result, result) {
			return r
		}
	}
	return nil
}

// SubmitResult submits the result to a chain.
func (c *localChain) SubmitResult(publisherID gjkr.MemberID, resultToPublish *result.Result) *async.PublishedResultPromise {
	c.submittedResultsMutex.Lock()
	defer c.submittedResultsMutex.Unlock()

	publishedResultPromise := &async.PublishedResultPromise{}

	for _, r := range c.submittedResults {
		if reflect.DeepEqual(r, resultToPublish) {
			publishedResultPromise.Fail(fmt.Errorf("result already submitted"))
			return publishedResultPromise
		}
	}

	publishedResult := &event.PublishedResult{
		PublisherID: publisherID,
		Result:      resultToPublish,
	}

	c.submittedResults = append(c.submittedResults, publishedResult)

	c.handlerMutex.Lock()
	for _, handler := range c.publishedResultHandlers {
		go func(handler func(publishedResult *event.PublishedResult), publisherID gjkr.MemberID) {
			handler(&event.PublishedResult{
				PublisherID: publisherID,
				Result:      resultToPublish,
			})
		}(handler, publisherID)
	}
	c.handlerMutex.Unlock()

	err := publishedResultPromise.Fulfill(publishedResult)
=======
// IsDKGResultPublished simulates check if the result was already submitted to a
// chain.
func (c *localChain) IsDKGResultPublished(
	requestID *big.Int, result *relaychain.DKGResult,
) bool {
	for publishedRequestID, publishedResults := range c.submittedResults {
		if publishedRequestID.Cmp(requestID) == 0 {
			for _, publishedResult := range publishedResults {
				if publishedResult.Equals(result) {
					return true
				}
			}
			return false
		}
	}
	return false
}

// SubmitDKGResult submits the result to a chain.
func (c *localChain) SubmitDKGResult(
	requestID *big.Int, resultToPublish *relaychain.DKGResult,
) *async.DKGResultPublicationPromise {
	c.submittedResultsMutex.Lock()
	defer c.submittedResultsMutex.Unlock()

	dkgResultPublicationPromise := &async.DKGResultPublicationPromise{}

	if c.IsDKGResultPublished(requestID, resultToPublish) {
		dkgResultPublicationPromise.Fail(fmt.Errorf("result already submitted"))
		return dkgResultPublicationPromise
	}

	c.submittedResults[requestID] = append(c.submittedResults[requestID], resultToPublish)

	dkgResultPublicationEvent := &event.DKGResultPublication{RequestID: requestID}

	c.handlerMutex.Lock()
	for _, handler := range c.dkgResultPublicationHandlers {
		go func(handler func(*event.DKGResultPublication), dkgResultPublication *event.DKGResultPublication) {
			handler(dkgResultPublicationEvent)
		}(handler, dkgResultPublicationEvent)
	}
	c.handlerMutex.Unlock()

	err := dkgResultPublicationPromise.Fulfill(dkgResultPublicationEvent)
>>>>>>> a9a734ba
	if err != nil {
		fmt.Fprintf(os.Stderr, "promise fulfill failed [%v].\n", err)
	}

<<<<<<< HEAD
	return publishedResultPromise
=======
	return dkgResultPublicationPromise
}

func (c *localChain) OnDKGResultPublished(
	handler func(dkgResultPublication *event.DKGResultPublication),
) {
	c.handlerMutex.Lock()
	defer c.handlerMutex.Unlock()

	c.dkgResultPublicationHandlers = append(
		c.dkgResultPublicationHandlers,
		handler,
	)
>>>>>>> a9a734ba
}<|MERGE_RESOLUTION|>--- conflicted
+++ resolved
@@ -4,15 +4,12 @@
 	"fmt"
 	"math/big"
 	"os"
-	"reflect"
 	"sync"
 	"sync/atomic"
 
 	relaychain "github.com/keep-network/keep-core/pkg/beacon/relay/chain"
 	relayconfig "github.com/keep-network/keep-core/pkg/beacon/relay/config"
 	"github.com/keep-network/keep-core/pkg/beacon/relay/event"
-	"github.com/keep-network/keep-core/pkg/beacon/relay/gjkr"
-	"github.com/keep-network/keep-core/pkg/beacon/relay/result"
 	"github.com/keep-network/keep-core/pkg/chain"
 	"github.com/keep-network/keep-core/pkg/gen/async"
 )
@@ -27,16 +24,6 @@
 	groupRelayEntries      map[string]*big.Int
 
 	submittedResultsMutex sync.Mutex
-<<<<<<< HEAD
-	submittedResults      []*event.PublishedResult
-
-	handlerMutex               sync.Mutex
-	relayEntryHandlers         []func(entry *event.Entry)
-	relayRequestHandlers       []func(request *event.Request)
-	groupRegisteredHandlers    []func(key *event.GroupRegistration)
-	stakerRegistrationHandlers []func(staker *event.StakerRegistration)
-	publishedResultHandlers    []func(publishedResult *event.PublishedResult)
-=======
 	// Map of submitted DKG Results. Key is a RequestID of the specific DKG
 	// execution.
 	submittedResults map[*big.Int][]*relaychain.DKGResult
@@ -47,7 +34,6 @@
 	groupRegisteredHandlers      []func(key *event.GroupRegistration)
 	stakerRegistrationHandlers   []func(staker *event.StakerRegistration)
 	dkgResultPublicationHandlers []func(dkgResultPublication *event.DKGResultPublication)
->>>>>>> a9a734ba
 
 	requestID   int64
 	latestValue *big.Int
@@ -197,15 +183,6 @@
 	c.handlerMutex.Unlock()
 }
 
-func (c *localChain) OnResultPublished(handler func(publishedResult *event.PublishedResult)) {
-	c.handlerMutex.Lock()
-	c.publishedResultHandlers = append(
-		c.publishedResultHandlers,
-		handler,
-	)
-	c.handlerMutex.Unlock()
-}
-
 func (c *localChain) ThresholdRelay() relaychain.Interface {
 	return relaychain.Interface(c)
 }
@@ -295,52 +272,6 @@
 	return promise
 }
 
-<<<<<<< HEAD
-// IsResultPublished simulates check if the result was already submitted to a
-// chain.
-func (c *localChain) IsResultPublished(result *result.Result) *event.PublishedResult {
-	for _, r := range c.submittedResults {
-		if reflect.DeepEqual(r.Result, result) {
-			return r
-		}
-	}
-	return nil
-}
-
-// SubmitResult submits the result to a chain.
-func (c *localChain) SubmitResult(publisherID gjkr.MemberID, resultToPublish *result.Result) *async.PublishedResultPromise {
-	c.submittedResultsMutex.Lock()
-	defer c.submittedResultsMutex.Unlock()
-
-	publishedResultPromise := &async.PublishedResultPromise{}
-
-	for _, r := range c.submittedResults {
-		if reflect.DeepEqual(r, resultToPublish) {
-			publishedResultPromise.Fail(fmt.Errorf("result already submitted"))
-			return publishedResultPromise
-		}
-	}
-
-	publishedResult := &event.PublishedResult{
-		PublisherID: publisherID,
-		Result:      resultToPublish,
-	}
-
-	c.submittedResults = append(c.submittedResults, publishedResult)
-
-	c.handlerMutex.Lock()
-	for _, handler := range c.publishedResultHandlers {
-		go func(handler func(publishedResult *event.PublishedResult), publisherID gjkr.MemberID) {
-			handler(&event.PublishedResult{
-				PublisherID: publisherID,
-				Result:      resultToPublish,
-			})
-		}(handler, publisherID)
-	}
-	c.handlerMutex.Unlock()
-
-	err := publishedResultPromise.Fulfill(publishedResult)
-=======
 // IsDKGResultPublished simulates check if the result was already submitted to a
 // chain.
 func (c *localChain) IsDKGResultPublished(
@@ -386,14 +317,10 @@
 	c.handlerMutex.Unlock()
 
 	err := dkgResultPublicationPromise.Fulfill(dkgResultPublicationEvent)
->>>>>>> a9a734ba
 	if err != nil {
 		fmt.Fprintf(os.Stderr, "promise fulfill failed [%v].\n", err)
 	}
 
-<<<<<<< HEAD
-	return publishedResultPromise
-=======
 	return dkgResultPublicationPromise
 }
 
@@ -407,5 +334,4 @@
 		c.dkgResultPublicationHandlers,
 		handler,
 	)
->>>>>>> a9a734ba
 }