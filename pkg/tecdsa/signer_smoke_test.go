package tecdsa

import (
	"crypto/ecdsa"
	"crypto/elliptic"
	"crypto/rand"
	"fmt"
	"math/big"

	"testing"

	"github.com/btcsuite/btcd/btcec"
	"github.com/ethereum/go-ethereum/crypto"
	"github.com/ethereum/go-ethereum/crypto/secp256k1"
	"github.com/keep-network/keep-core/pkg/tecdsa/curve"
	"github.com/keep-network/keep-core/pkg/tecdsa/zkp"
	"github.com/keep-network/paillier"
)

func TestFullInitAndSignPath(t *testing.T) {
	messageHash := make([]byte, 32)

	_, err := rand.Read(messageHash)
	if err != nil {
		t.Fatal(err)
	}

	localSigners, parameters, err := generateNewLocalGroup()
	if err != nil {
		t.Fatal(err)
	}

	commitmentMasterPublicKeyMessagesKeyGen := make(
		[]*CommitmentMasterPublicKeyMessage, len(localSigners),
	)

	publicKeyShareCommitmentMessages := make([]*PublicKeyShareCommitmentMessage, 0)
	keyShareRevealMessages := make([]*KeyShareRevealMessage, 0)

	commitmentMasterPublicKeyMessagesSigning := make(
		[]*CommitmentMasterPublicKeyMessage, len(localSigners),
	)

	round1Messages := make([]*SignRound1Message, len(localSigners))
	round2Messages := make([]*SignRound2Message, len(localSigners))
	round3Messages := make([]*SignRound3Message, len(localSigners))
	round4Messages := make([]*SignRound4Message, len(localSigners))
	round5Messages := make([]*SignRound5Message, len(localSigners))
	round6Messages := make([]*SignRound6Message, len(localSigners))

	round1Signers := make([]*Round1Signer, len(localSigners))
	round2Signers := make([]*Round2Signer, len(localSigners))
	round3Signers := make([]*Round3Signer, len(localSigners))
	round4Signers := make([]*Round4Signer, len(localSigners))
	round5Signers := make([]*Round5Signer, len(localSigners))

	//
	// Initialize master public key for multi-trapdoor commitment scheme for key
	// generation process
	//
	for i, signer := range localSigners {
		commitmentMasterPublicKeyMessagesKeyGen[i], err =
			signer.GenerateCommitmentMasterPublicKey()
		if err != nil {
			t.Fatal(err)
		}
	}

	for _, signer := range localSigners {
		err = signer.ReceiveCommitmentMasterPublicKeys(
			commitmentMasterPublicKeyMessagesKeyGen,
		)
		if err != nil {
			t.Fatal(err)
		}
	}

	//
	// Execute the 1st key-gen round
	//
<<<<<<< HEAD
	for _, signer := range localSigners {
		messages, err := signer.InitializeDsaKeyShares()
=======
	for i, signer := range localSigners {
		publicKeyCommitmentMessages[i], err = signer.InitializeEcdsaKeyShares()
>>>>>>> b6fc6ae2
		if err != nil {
			t.Fatal(err)
		}
		publicKeyShareCommitmentMessages = append(
			publicKeyShareCommitmentMessages, messages...,
		)
	}

	//
	// Execute the 2nd key-gen round
	//
<<<<<<< HEAD
	for _, signer := range localSigners {
		messages, err := signer.RevealDsaKeyShares()
=======
	for i, signer := range localSigners {
		keyShareRevealMessages[i], err = signer.RevealEcdsaKeyShares()
>>>>>>> b6fc6ae2
		if err != nil {
			t.Fatal(err)
		}
		keyShareRevealMessages = append(keyShareRevealMessages, messages...)
	}

<<<<<<< HEAD
	dsaKey, err := localSigners[0].CombineDsaKeyShares(
		publicKeyShareCommitmentMessagesForReceiver(
			publicKeyShareCommitmentMessages, localSigners[0].ID,
		),
		publicKeyShareRevealMessagesForReceiver(
			keyShareRevealMessages, localSigners[0].ID,
		),
=======
	dsaKey, err := localSigners[0].CombineEcdsaKeyShares(
		publicKeyCommitmentMessages,
		keyShareRevealMessages,
>>>>>>> b6fc6ae2
	)

	signers := make([]*Signer, len(localSigners))
	for i, localSigner := range localSigners {
		signers[i] = localSigner.WithEcdsaKey(dsaKey)
	}

	//
	// Initialize master public key for multi-trapdoor commitment scheme for
	// signing process
	//
	for i, signer := range signers {
		commitmentMasterPublicKeyMessagesSigning[i], err =
			signer.GenerateCommitmentMasterPublicKey()
		if err != nil {
			t.Fatal(err)
		}
	}

	for _, signer := range signers {
		err = signer.ReceiveCommitmentMasterPublicKeys(
			commitmentMasterPublicKeyMessagesSigning,
		)
		if err != nil {
			t.Fatal(err)
		}
	}

	//
	// Execute the 1st signing round
	//
	for i, signer := range signers {
		round1Signers[i], round1Messages[i], err = signer.SignRound1()
		if err != nil {
			t.Fatal(err)
		}
	}

	//
	// Execute the 2nd signing round
	//
	for i, signer := range round1Signers {
		round2Signers[i], round2Messages[i], err = signer.SignRound2()
		if err != nil {
			t.Fatal(err)
		}
	}

	secretKeyRandomFactor, secretKeyMultiple, err :=
		round2Signers[0].CombineRound2Messages(
			round1Messages, round2Messages,
		)
	if err != nil {
		t.Fatal(err)
	}

	//
	// Execute the 3rd signing round
	//
	for i, signer := range round2Signers {
		round3Signers[i], round3Messages[i], err = signer.SignRound3(
			secretKeyRandomFactor, secretKeyMultiple,
		)
		if err != nil {
			t.Fatal(err)
		}
	}

	//
	// Execute the 4th signing round
	//
	for i, signer := range round3Signers {
		round4Signers[i], round4Messages[i], err = signer.SignRound4()
		if err != nil {
			t.Fatal(err)
		}
	}

	signatureUnmask, signatureRandomMultiplePublic, err :=
		round4Signers[0].CombineRound4Messages(
			round3Messages, round4Messages,
		)
	if err != nil {
		t.Fatal(err)
	}

	//
	// Execute the 5th signing round
	//
	for i, signer := range round4Signers {
		round5Signers[i], round5Messages[i], err = signer.SignRound5(
			signatureUnmask, signatureRandomMultiplePublic,
		)
		if err != nil {
			t.Fatal(err)
		}
	}

	signatureUnmaskDecrypted, err := round5Signers[0].CombineRound5Messages(
		round5Messages,
	)
	if err != nil {
		t.Fatal(err)
	}

	//
	// Execute the 6th signing round
	//
	for i, signer := range round5Signers {
		round6Messages[i], err = signer.SignRound6(
			signatureUnmaskDecrypted, messageHash,
		)
		if err != nil {
			t.Fatal(err)
		}
	}

	signature, err := round5Signers[0].CombineRound6Messages(round6Messages)
	if err != nil {
		t.Fatal(err)
	}

	//
	// Verify produced signature
	//
	err = verifySignatureInBitcoin(
		parameters.Curve,
		messageHash,
		round5Signers[0].ecdsaKey.PublicKey,
		signature,
	)
	if err != nil {
		t.Logf("H: %v\n", new(big.Int).SetBytes(messageHash))
		t.Logf("R: %v\n", signature.R)
		t.Logf("S: %v\n", signature.S)
		t.Logf("X: %v\n", round5Signers[0].ecdsaKey.PublicKey.X)
		t.Logf("Y: %v\n", round5Signers[0].ecdsaKey.PublicKey.Y)
		t.Fatalf("signature verification in bitcoin failed [%v]", err)
	}

	err = verifySignatureInEthereum(
		parameters.Curve,
		messageHash,
		round5Signers[0].ecdsaKey.PublicKey,
		signature,
	)
	if err != nil {
		fmt.Printf("H: %v\n", new(big.Int).SetBytes(messageHash))
		fmt.Printf("R: %v\n", signature.R)
		fmt.Printf("S: %v\n", signature.S)
		fmt.Printf("X: %v\n", round5Signers[0].ecdsaKey.PublicKey.X)
		fmt.Printf("Y: %v\n", round5Signers[0].ecdsaKey.PublicKey.Y)
		t.Fatalf("signature verification in ethereum failed [%v]", err)
	}
}

// Test31ByteSignatureRS is used to confirm that our signature verification
// algorithms work as expected if R or S is not 32 bytes long.
func Test31ByteSignatureRS(t *testing.T) {
	curve256 := secp256k1.S256()
	hash, _ := new(big.Int).SetString("8212313713408286312196617183996305874840581803582507267077647863768629906917", 10)
	publicKeyX, _ := new(big.Int).SetString("37243867901665327053253589157822427909743265115168368728514491795447858153874", 10)
	publicKeyY, _ := new(big.Int).SetString("48390273199951608338554842648959247259879464398730289908850755020939488517653", 10)
	signatureR, _ := new(big.Int).SetString("364606010805150545511962786008183839616327659698238570520068502825199705412", 10)
	signatureS, _ := new(big.Int).SetString("13781549995437993932032462513201290378095678483995393941371114222574658241776", 10)

	publicKey := curve.NewPoint(publicKeyX, publicKeyY)
	signature := &Signature{R: signatureR, S: signatureS}

	err := verifySignatureInBitcoin(
		curve256,
		hash.Bytes(),
		publicKey,
		signature,
	)
	if err != nil {
		t.Fatalf("signature verification in bitcoin failed [%v]", err)
	}

	err = verifySignatureInEthereum(
		curve256,
		hash.Bytes(),
		publicKey,
		signature,
	)
	if err != nil {
		t.Fatalf("signature verification in ethereum failed [%v]", err)
	}
}

func generateNewLocalGroup() (
	[]*LocalSigner,
	*PublicParameters,
	error,
) {
	publicParameters := &PublicParameters{
		Curve:                secp256k1.S256(),
		PaillierKeyBitLength: 2048,
	}

	signerGroup := &signerGroup{
		InitialGroupSize: 20,
		Threshold:        12,
	}

	paillierKeyGen, err := paillier.GetThresholdKeyGenerator(
		publicParameters.PaillierKeyBitLength,
		signerGroup.InitialGroupSize,
		signerGroup.Threshold,
		rand.Reader,
	)
	if err != nil {
		return nil, nil, fmt.Errorf(
			"could not generate threshold Paillier keys [%v]", err,
		)
	}

	paillierKeys, err := paillierKeyGen.Generate()
	if err != nil {
		return nil, nil, fmt.Errorf(
			"could not generate threshold Paillier keys [%v]", err,
		)
	}

	zkpParameters, err := zkp.GeneratePublicParameters(
		paillierKeys[0].N,
		publicParameters.Curve,
	)
	if err != nil {
		return nil, nil, fmt.Errorf(
			"could not generate public ZKP parameters [%v]", err,
		)
	}

	localSigners := make([]*LocalSigner, len(paillierKeys))
	for i := 0; i < len(localSigners); i++ {
		signer := NewLocalSigner(
			paillierKeys[i], publicParameters, zkpParameters, signerGroup,
		)

		signerGroup.signerIDs = append(signerGroup.signerIDs, signer.ID)
		localSigners[i] = signer
	}

	return localSigners, publicParameters, nil
}

func verifySignatureInBitcoin(
	curve elliptic.Curve,
	hash []byte,
	publicKey *curve.Point,
	signature *Signature,
) error {
	btcPublicKey := &btcec.PublicKey{
		Curve: curve,
		X:     publicKey.X,
		Y:     publicKey.Y,
	}

	btcSignature := &btcec.Signature{R: signature.R, S: signature.S}

	// Verify if signature is valid for the given hash and public key
	if !btcSignature.Verify(hash, btcPublicKey) {
		return fmt.Errorf("Signature verification failed")
	}

	// Serialize type Signature {R,S} to DER format supported by Bitcoin:
	// 0x30 <length> 0x02 <length r> r 0x02 <length s> s
	btcSigSerialized := btcSignature.Serialize()

	// Deserialize signature in DER format to a Signature type {R,S}
	btcSigDeserialized, err := btcec.ParseDERSignature(btcSigSerialized, curve)
	if err != nil {
		return err
	}

	// Validate if ∂deserialized signature matches original signature
	if !btcSigDeserialized.IsEqual(btcSignature) {
		return fmt.Errorf("Signatures are not equal")
	}

	// All is fine
	return nil
}

func verifySignatureInEthereum(
	curve elliptic.Curve,
	hash []byte,
	publicKey *curve.Point,
	signature *Signature,
) error {
	ethPublicKey := &ecdsa.PublicKey{
		Curve: curve,
		X:     publicKey.X,
		Y:     publicKey.Y,
	}

	// We need to add padding to the R and S.
	// Ethereum requires that both values are 32 bytes long each.
	paddedR, err := leftPadTo32Bytes(signature.R.Bytes())
	if err != nil {
		return err
	}
	paddedS, err := leftPadTo32Bytes(signature.S.Bytes())
	if err != nil {
		return err
	}

	ethSignatureRS := append(paddedR, paddedS...)

	// Verify if signature is valid for the given hash and public key
	if !crypto.VerifySignature(
		crypto.CompressPubkey(ethPublicKey),
		hash,
		ethSignatureRS,
	) {
		return fmt.Errorf("Signature verification failed")
	}

	// All is fine
	return nil
}

func leftPadTo32Bytes(bytes []byte) ([]byte, error) {
	expectedByteLen := 32
	if len(bytes) > expectedByteLen {
		return nil, fmt.Errorf(
			"cannot pad %v byte array to %v bytes", len(bytes), expectedByteLen,
		)
	}

	result := make([]byte, 0)
	if len(bytes) < expectedByteLen {
		result = make([]byte, expectedByteLen-len(bytes))
	}
	result = append(result, bytes...)

	return result, nil
}<|MERGE_RESOLUTION|>--- conflicted
+++ resolved
@@ -78,13 +78,8 @@
 	//
 	// Execute the 1st key-gen round
 	//
-<<<<<<< HEAD
 	for _, signer := range localSigners {
-		messages, err := signer.InitializeDsaKeyShares()
-=======
-	for i, signer := range localSigners {
-		publicKeyCommitmentMessages[i], err = signer.InitializeEcdsaKeyShares()
->>>>>>> b6fc6ae2
+		messages, err := signer.InitializeEcdsaKeyShares()
 		if err != nil {
 			t.Fatal(err)
 		}
@@ -96,32 +91,21 @@
 	//
 	// Execute the 2nd key-gen round
 	//
-<<<<<<< HEAD
 	for _, signer := range localSigners {
-		messages, err := signer.RevealDsaKeyShares()
-=======
-	for i, signer := range localSigners {
-		keyShareRevealMessages[i], err = signer.RevealEcdsaKeyShares()
->>>>>>> b6fc6ae2
+		messages, err := signer.RevealEcdsaKeyShares()
 		if err != nil {
 			t.Fatal(err)
 		}
 		keyShareRevealMessages = append(keyShareRevealMessages, messages...)
 	}
 
-<<<<<<< HEAD
-	dsaKey, err := localSigners[0].CombineDsaKeyShares(
+	dsaKey, err := localSigners[0].CombineEcdsaKeyShares(
 		publicKeyShareCommitmentMessagesForReceiver(
 			publicKeyShareCommitmentMessages, localSigners[0].ID,
 		),
 		publicKeyShareRevealMessagesForReceiver(
 			keyShareRevealMessages, localSigners[0].ID,
 		),
-=======
-	dsaKey, err := localSigners[0].CombineEcdsaKeyShares(
-		publicKeyCommitmentMessages,
-		keyShareRevealMessages,
->>>>>>> b6fc6ae2
 	)
 
 	signers := make([]*Signer, len(localSigners))
