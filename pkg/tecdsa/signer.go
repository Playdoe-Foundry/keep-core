// Package tecdsa contains the code that implements Threshold ECDSA signatures.
// The approach is based on [GGN 16].
//
//     [GGN 16]: Gennaro R., Goldfeder S., Narayanan A. (2016) Threshold-Optimal
//          DSA/ECDSA Signatures and an Application to Bitcoin Wallet Security.
//          In: Manulis M., Sadeghi AR., Schneider S. (eds) Applied Cryptography
//          and Network Security. ACNS 2016. Lecture Notes in Computer Science,
//          vol 9696. Springer, Cham
package tecdsa

import (
	"crypto/elliptic"
	"crypto/rand"
	"errors"
	"fmt"

	"math/big"
	mathrand "math/rand"

	"github.com/keep-network/keep-core/pkg/tecdsa/commitment"
	"github.com/keep-network/keep-core/pkg/tecdsa/curve"
	"github.com/keep-network/keep-core/pkg/tecdsa/zkp"
	"github.com/keep-network/paillier"
)

// PublicParameters for T-ECDSA. Defines how many Signers are in the group
// and what is a group signing threshold.
//
// If we consider an honest-but-curious adversary, i.e. an adversary that learns
// all the secret data of compromised server but does not change their code,
// then [GGN 16] protocol produces signature with n = t + 1 players in the
// network (since all players will behave honestly, even the corrupted ones).
// But in the presence of a malicious adversary, who can force corrupted players
// to shut down or send incorrect messages, one needs at least n = 2t + 1
// players in total to guarantee robustness, i.e. the ability to generate
// signatures even in the presence of malicious faults.
//
// Threshold is just for signing. If anything goes wrong during key generation,
// e.g. one of ZKP fails or any commitment opens incorrectly, key generation
// protocol terminates without an output.
//
// The Curve specified in the PublicParameters is the one used for signing and
// all intermediate constructions during initialization and signing process.
type PublicParameters struct {
	groupSize int
	threshold int

	curve elliptic.Curve
}

type signerCore struct {
	ID string

	paillierKey *paillier.ThresholdPrivateKey

	groupParameters *PublicParameters
	zkpParameters   *zkp.PublicParameters
}

// LocalSigner represents T-ECDSA group member during the initialization
// phase. It is responsible for constructing a broadcast
// PublicKeyShareCommitmentMessage containing public DSA key share commitment
// and a KeyShareRevealMessage revealing in a Paillier-encrypted way generated
// secret DSA key share and an unencrypted public key share.
type LocalSigner struct {
	signerCore

	dsaKeyShare *dsaKeyShare

	// Intermediate value stored between first and second round of
	// key generation. In the first round, `LocalSigner` commits to the chosen
	// public key share. In the second round, it reveals the public key share
	// along with the decommitment key.
	publicDsaKeyShareDecommitmentKey *commitment.DecommitmentKey
}

// Signer represents T-ECDSA group member in a fully initialized state,
// ready for signing. Each Signer has a reference to a ThresholdDsaKey used
// in a signing process. It represents a (t, n) threshold sharing of the
// underlying DSA key.
type Signer struct {
	signerCore

	dsaKey *ThresholdDsaKey
}

// In order for the [GGN 16] protocol to be correct, all the homomorphic
// operations over the ciphertexts (which are modulo N) must not conflict with
// the operations modulo q of the DSA algorithms. Because of that, [GGN 16]
// requires that N > q^8.
//
// secp256k1 cardinality q is a 256 bit number, so we must have at least
// 2048 bit Paillier modulus.
const paillierModulusBitLength = 2048

func (pp *PublicParameters) curveCardinality() *big.Int {
	return pp.curve.Params().N
}

// generateDsaKeyShare generates a DSA public and secret key shares and puts
// them into `dsaKeyShare`. Secret key share is a random integer from Z_q where
// `q` is the cardinality of Elliptic Curve and public key share is a point
// on the Curve g^secretKeyShare.
func (ls *LocalSigner) generateDsaKeyShare() (*dsaKeyShare, error) {
	curveParams := ls.groupParameters.curve.Params()

	secretKeyShare, err := rand.Int(rand.Reader, curveParams.N)
	if err != nil {
		return nil, fmt.Errorf("could not generate DSA key share [%v]", err)
	}

	publicKeyShare := curve.NewPoint(
		ls.groupParameters.curve.ScalarBaseMult(secretKeyShare.Bytes()),
	)

	return &dsaKeyShare{
		secretKeyShare: secretKeyShare,
		publicKeyShare: publicKeyShare,
	}, nil
}

// InitializeDsaKeyShares initializes key generation process by generating DSA
// key shares and publishing PublicKeyShareCommitmentMessage which is
// broadcasted to all other `Signer`s in the group and contains signer's public
// DSA key share commitment.
func (ls *LocalSigner) InitializeDsaKeyShares() (
	*PublicKeyShareCommitmentMessage,
	error,
) {
	keyShare, err := ls.generateDsaKeyShare()
	if err != nil {
		return nil, fmt.Errorf(
			"could not generate DSA key shares [%v]", err,
		)
	}

	commitment, decommitmentKey, err := commitment.Generate(
		keyShare.publicKeyShare.Bytes(),
	)
	if err != nil {
		return nil, fmt.Errorf(
			"could not generate DSA public key commitment [%v]", err,
		)
	}

	ls.dsaKeyShare = keyShare
	ls.publicDsaKeyShareDecommitmentKey = decommitmentKey

	return &PublicKeyShareCommitmentMessage{
		signerID:                 ls.ID,
		publicKeyShareCommitment: commitment,
	}, nil
}

// RevealDsaKeyShares produces a KeyShareRevealMessage and should be called
// when `PublicKeyShareCommitmentMessage`s from all group members are gathered.
//
// `KeyShareRevealMessage` contains signer's public DSA key share, decommitment
// key for this share (used to validate the commitment published in the previous
// `PublicKeyShareCommitmentMessage` message), encrypted secret DSA key share
// and ZKP for the secret key share correctness.
//
// Secret key share is encrypted with an additively homomorphic encryption
// scheme and sent to all other Signers in the group along with the public key
// share.
func (ls *LocalSigner) RevealDsaKeyShares() (*KeyShareRevealMessage, error) {
	paillierRandomness, err := paillier.GetRandomNumberInMultiplicativeGroup(
		ls.paillierKey.N, rand.Reader,
	)
	if err != nil {
		return nil, fmt.Errorf(
			"could not generate random r for Paillier [%v]", err,
		)
	}

	encryptedSecretKeyShare, err := ls.paillierKey.EncryptWithR(
		ls.dsaKeyShare.secretKeyShare, paillierRandomness,
	)
	if err != nil {
		return nil, fmt.Errorf(
			"could not encrypt secret key share [%v]", err,
		)
	}

	rangeProof, err := zkp.CommitDsaPaillierKeyRange(
		ls.dsaKeyShare.secretKeyShare,
		ls.dsaKeyShare.publicKeyShare,
		encryptedSecretKeyShare,
		paillierRandomness,
		ls.zkpParameters,
		rand.Reader,
	)

	return &KeyShareRevealMessage{
		signerID:                      ls.ID,
		secretKeyShare:                encryptedSecretKeyShare,
		publicKeyShare:                ls.dsaKeyShare.publicKeyShare,
		publicKeyShareDecommitmentKey: ls.publicDsaKeyShareDecommitmentKey,
		secretKeyProof:                rangeProof,
	}, nil
}

// CombineDsaKeyShares combines all group `PublicKeyShareCommitmentMessage`s and
// `KeyShareRevealMessage`s into a `ThresholdDsaKey` which is a (t, n) threshold
// sharing of an underlying secret DSA key. Secret and public
// DSA key shares are combined in the following way:
//
// E(secretKey) = E(secretKeyShare_1) + E(secretKeyShare_2) + ... + E(secretKeyShare_n)
// publicKey = publicKeyShare_1 + publicKeyShare_2 + ... + publicKeyShare_n
//
// E is an additively homomorphic encryption scheme, hence `+` operation is
// possible. Each key share share comes from the `KeyShareRevealMessage` that
// was sent by each `LocalSigner` of the signing group.
//
// Before shares are combined, messages are validated - we check whether
// the published public key share is what the signer originally committed to
// as well as we check validity of the secret key share using the provided ZKP.
//
// Every `PublicKeyShareCommitmentMessage` should have a corresponding
// `KeyShareRevealMessage`. They are matched by a signer ID contained in
// each of the messages.
func (ls *LocalSigner) CombineDsaKeyShares(
	shareCommitments []*PublicKeyShareCommitmentMessage,
	revealedShares []*KeyShareRevealMessage,
) (*ThresholdDsaKey, error) {
	if len(shareCommitments) != ls.groupParameters.groupSize {
		return nil, fmt.Errorf(
			"commitments required from all group members; got %v, expected %v",
			len(shareCommitments),
			ls.groupParameters.groupSize,
		)
	}

	if len(revealedShares) != ls.groupParameters.groupSize {
		return nil, fmt.Errorf(
			"all group members should reveal shares; Got %v, expected %v",
			len(revealedShares),
			ls.groupParameters.groupSize,
		)
	}

	secretKeyShares := make([]*paillier.Cypher, ls.groupParameters.groupSize)
	publicKeyShares := make([]*curve.Point, ls.groupParameters.groupSize)

	for i, commitmentMsg := range shareCommitments {
		foundMatchingRevealMessage := false

		for _, revealedSharesMsg := range revealedShares {

			if commitmentMsg.signerID == revealedSharesMsg.signerID {
				foundMatchingRevealMessage = true

				if revealedSharesMsg.isValid(
					commitmentMsg.publicKeyShareCommitment, ls.zkpParameters,
				) {
					secretKeyShares[i] = revealedSharesMsg.secretKeyShare
					publicKeyShares[i] = revealedSharesMsg.publicKeyShare
				} else {
					return nil, errors.New("KeyShareRevealMessage rejected")
				}
			}
		}

		if !foundMatchingRevealMessage {
			return nil, fmt.Errorf(
				"no matching share reveal message for signer with ID=%v",
				commitmentMsg.signerID,
			)
		}
	}

	secretKey := ls.paillierKey.Add(secretKeyShares...)
	publicKey := publicKeyShares[0]
	for _, share := range publicKeyShares[1:] {
		publicKey = curve.NewPoint(ls.groupParameters.curve.Add(
			publicKey.X, publicKey.Y, share.X, share.Y,
		))
	}

	return &ThresholdDsaKey{secretKey, publicKey}, nil
}

func generateMemberID() string {
	memberID := "0"
	for memberID = fmt.Sprintf("%v", mathrand.Int31()); memberID == "0"; {
	}
	return memberID
}

// Round1Signer represents state of signer after executing the first round
// of signing algorithm.
type Round1Signer struct {
	Signer

	// Intermediate values stored between the first and second round of signing.
	secretKeyFactorShare                *big.Int                    // ρ_i
	encryptedSecretKeyFactorShare       *paillier.Cypher            // u_i = E(ρ_i)
	secretKeyMultipleShare              *paillier.Cypher            // v_i = E(ρ_i * x)
	secretKeyFactorShareDecommitmentKey *commitment.DecommitmentKey // D_1i
	paillierRandomness                  *big.Int
}

// SignRound1 executes the first round of T-ECDSA signing as described in
// [GGN 16], section 4.3.
//
// In the first round, each signer generates a secret key factor share `ρ_i`,
// encodes it with Paillier key `u_i = E(ρ_i)`, multiplies it with secret ECDSA
// key `v_i = E(ρ_i * x)` and publishes commitment for both those values
// `Com(u_i, v_i)`.
func (s *Signer) SignRound1() (*Round1Signer, *SignRound1Message, error) {
	// Choosing random ρ_i from Z_q
	secretKeyFactorShare, err := rand.Int(
		rand.Reader,
		s.groupParameters.curveCardinality(),
	)
	if err != nil {
		return nil, nil, fmt.Errorf(
			"could not execute round 1 of signing [%v]", err,
		)
	}

	paillierRandomness, err := paillier.GetRandomNumberInMultiplicativeGroup(
		s.paillierKey.N, rand.Reader,
	)
	if err != nil {
		return nil, nil, fmt.Errorf(
			"could not execute round 1 of signing [%v]", err,
		)
	}

	// u_i = E(ρ_i)
	encryptedSecretKeyFactorShare, err := s.paillierKey.EncryptWithR(
		secretKeyFactorShare, paillierRandomness,
	)
	if err != nil {
		return nil, nil, fmt.Errorf(
			"could not execute round 1 of signing [%v]", err,
		)
	}

	// v_i = E(ρ_i * x)
	secretKeyMultiple := s.paillierKey.Mul(
		s.dsaKey.secretKey,
		secretKeyFactorShare,
	)

	// [C_1i, D_1i] = Com([u_i, v_i])
	commitment, decommitmentKey, err := commitment.Generate(
		encryptedSecretKeyFactorShare.C.Bytes(),
		secretKeyMultiple.C.Bytes(),
	)
	if err != nil {
		return nil, nil, fmt.Errorf(
			"could not execute round 1 of signing [%v]", err,
		)
	}

	round1Signer := &Round1Signer{
		Signer:                              *s,
		secretKeyFactorShare:                secretKeyFactorShare,
		encryptedSecretKeyFactorShare:       encryptedSecretKeyFactorShare,
		secretKeyMultipleShare:              secretKeyMultiple,
		secretKeyFactorShareDecommitmentKey: decommitmentKey,
		paillierRandomness:                  paillierRandomness,
	}

	round1Message := &SignRound1Message{
		signerID:                       s.ID,
		secretKeyFactorShareCommitment: commitment,
	}

	return round1Signer, round1Message, nil
}

// Round2Signer represents state of signer after executing the second round
// of signing algorithm.
type Round2Signer struct {
	Signer
}

// SignRound2 executes the second round of T-ECDSA signing as described in
// [GGN 16], section 4.3.
//
// In the second round, encrypted secret key factor share `u_i = E(ρ_i)` and
// secret DSA key multiple `v_i = E(ρ_i * x)` are revealed along with
// a decommitment key `D_1i` allowing to check revealed values against the
// commitment published in the first round.
// Moreover, message produced in the second round contains a ZKP allowing to
// verify correctness of the revealed values.
func (s *Round1Signer) SignRound2() (*Round2Signer, *SignRound2Message, error) {
	zkp, err := zkp.CommitDsaPaillierSecretKeyFactorRange(
		s.secretKeyMultipleShare,
		s.dsaKey.secretKey,
		s.encryptedSecretKeyFactorShare,
		s.secretKeyFactorShare,
		s.paillierRandomness,
		s.zkpParameters,
		rand.Reader,
	)
	if err != nil {
		return nil, nil, fmt.Errorf(
			"could not execute round 2 of signing [%v]", err,
		)
	}

	signer := &Round2Signer{s.Signer}

	round2Message := &SignRound2Message{
		signerID:                            s.ID,
		secretKeyFactorShare:                s.encryptedSecretKeyFactorShare,
		secretKeyMultipleShare:              s.secretKeyMultipleShare,
		secretKeyFactorShareDecommitmentKey: s.secretKeyFactorShareDecommitmentKey,
		secretKeyFactorProof:                zkp,
	}

	return signer, round2Message, nil
}

// CombineRound2Messages takes all messages from the first and second signing
// round, validates and combines them together in order to evaluate random
// secret key factor `u` and secret key multiple `v`:
//
// u = u_1 + u_2 + ... + u_n = E(ρ_1) + E(ρ_2) + ... + E(ρ_n)
// v = v_1 + v_2 + ... + v_n = E(ρ_1 * x) + E(ρ_2 * x) + ... + E(ρ_n * x)
//
// This function should be called before the `SignRound3` and the returned
// values should be used as a parameters to `SignRound3`.
func (s *Round2Signer) CombineRound2Messages(
	round1Messages []*SignRound1Message,
	round2Messages []*SignRound2Message,
) (
	secretKeyFactor *paillier.Cypher,
	secretKeyMultiple *paillier.Cypher,
	err error,
) {
	groupSize := s.groupParameters.groupSize

	if len(round1Messages) != groupSize {
		return nil, nil, fmt.Errorf(
			"round 1 messages required from all group members; got %v, expected %v",
			len(round1Messages),
			groupSize,
		)
	}

	if len(round2Messages) != groupSize {
		return nil, nil, fmt.Errorf(
			"round 2 messages required from all group members; got %v, expected %v",
			len(round2Messages),
			groupSize,
		)
	}

	secretKeyFactorShares := make([]*paillier.Cypher, groupSize)
	secretKeyMultipleShares := make([]*paillier.Cypher, groupSize)

	for i, round1Message := range round1Messages {
		foundMatchingRound2Message := false

		for _, round2Message := range round2Messages {
			if round1Message.signerID == round2Message.signerID {
				foundMatchingRound2Message = true

				if round2Message.isValid(
					round1Message.secretKeyFactorShareCommitment,
					s.dsaKey.secretKey,
					s.zkpParameters,
				) {
					secretKeyFactorShares[i] = round2Message.secretKeyFactorShare
					secretKeyMultipleShares[i] = round2Message.secretKeyMultipleShare
				} else {
					return nil, nil, errors.New("round 2 message rejected")
				}
			}
		}

		if !foundMatchingRound2Message {
			return nil, nil, fmt.Errorf(
				"no matching round 2 message for signer with ID = %v",
				round1Message.signerID,
			)
		}
	}

	secretKeyFactor = s.paillierKey.Add(secretKeyFactorShares...)
	secretKeyMultiple = s.paillierKey.Add(secretKeyMultipleShares...)
	err = nil

	return
}

// Round3Signer represents state of signer after executing the third round
// of signing algorithm.
type Round3Signer struct {
	Signer

	secretKeyFactor   *paillier.Cypher // u = E(ρ)
	secretKeyMultiple *paillier.Cypher // v = E(ρx)

	// Intermediate values stored between the third and fourth round of signing
	signatureFactorSecretShare          *big.Int                    // k_i
	signatureFactorPublicShare          *curve.Point                // r_i = g^{k_i}
	signatureFactorMaskShare            *big.Int                    // c_i
	signatureUnmaskShare                *paillier.Cypher            // w_i = E(k_i * ρ + c_i * q)
	signatureFactorShareDecommitmentKey *commitment.DecommitmentKey // Com(r_i, w_i)
	paillierRandomness                  *big.Int
}

// SignRound3 executes the third round of T-ECDSA signing as described in
// [GGN 16], section 4.3.
//
// Before it executes all computations described in [GGN 16], it's required to
// combine messages from the previous two rounds in order to combine
// secret key factor shares and secret key multiple shares:
// u = u_1 + u_2 + ... + u_n = E(ρ_1) + E(ρ_2) + ... + E(ρ_n)
// v = v_1 + v_2 + ... + v_n = E(ρ_1 * x) + E(ρ_2 * x) + ... + E(ρ_n * x)
//
// To do that, please execute `CombineRound2Messages`` function and pass the
// returned values as an arguments to `SignRound3`.
func (s *Round2Signer) SignRound3(
	secretKeyFactor *paillier.Cypher, // u = E(ρ)
	secretKeyMultiple *paillier.Cypher, // v = E(ρx)
) (
	*Round3Signer, *SignRound3Message, error,
) {
	// k_i = rand(Z_q)
	signatureFactorSecretShare, err := rand.Int(
		rand.Reader,
		s.groupParameters.curveCardinality(),
	)
	if err != nil {
		return nil, nil, fmt.Errorf(
			"could not execute round 3 of signing [%v]", err,
		)
	}

	// r_i = g^{k_i}
	signatureFactorPublicShare := curve.NewPoint(
		s.groupParameters.curve.ScalarBaseMult(
			signatureFactorSecretShare.Bytes(),
		),
	)

	// c_i = rand[0, q^6)
	//
	// According to [GGN 16], `c_i` should be randomly chosen from
	// `[-q^6, q^6]`. Since `k_i` is chosen from [0, q), it means that in
	// a lot of cases, signature unmask will be a negative integer, since
	// `D(w) = k_i * rho + c_i * q`.
	// However, keep in mind, that Paillier encryption scheme does not allow for
	// encrypting negative integers by default since they are out of the allowed
	// plaintext space `[0, N)` where `N` is the Paillier modulus.
	// If we pick a negative integer as `c_i`, there is a high probability the
	// signature ZKP and final T-ECDSA signature will fail.
	// That's the reason why we decided to pick a random element from [0, q^6)
	// instead of from `[-q^6, q^6]`.
	signatureFactorMaskShare, err := rand.Int(
		rand.Reader,
		new(big.Int).Exp(
			s.groupParameters.curveCardinality(),
			big.NewInt(6),
			nil,
		),
	)
	if err != nil {
		return nil, nil, fmt.Errorf(
			"could not execute round 3 of signing [%v]", err,
		)
	}

	// w_i = E(k_i * ρ + c_i * q)
	paillierRandomness, err := paillier.GetRandomNumberInMultiplicativeGroup(
		s.paillierKey.N, rand.Reader,
	)
	if err != nil {
		return nil, nil, fmt.Errorf(
			"could not execute round 3 of signing [%v]", err,
		)
	}
	maskShareMulCardinality, err := s.paillierKey.EncryptWithR(
		new(big.Int).Mul(
			signatureFactorMaskShare,
			s.groupParameters.curveCardinality(),
		),
		paillierRandomness,
	)
	if err != nil {
		return nil, nil, fmt.Errorf(
			"could not execute round 3 of signing [%v]", err,
		)
	}
	signatureUnmaskShare := s.paillierKey.Add(
		s.paillierKey.Mul(secretKeyFactor, signatureFactorSecretShare),
		maskShareMulCardinality,
	)

	// [C_2i, D_2i] = Com(r_i, w_i)
	commitment, decommitmentKey, err :=
		commitment.Generate(
			signatureFactorPublicShare.Bytes(),
			signatureUnmaskShare.C.Bytes(),
		)
	if err != nil {
		return nil, nil, fmt.Errorf(
			"could not execute round 3 of signing [%v]", err,
		)
	}

	signer := &Round3Signer{
		Signer: s.Signer,

		secretKeyFactor:   secretKeyFactor,
		secretKeyMultiple: secretKeyMultiple,

		signatureFactorSecretShare:          signatureFactorSecretShare,
		signatureFactorPublicShare:          signatureFactorPublicShare,
		signatureFactorMaskShare:            signatureFactorMaskShare,
		signatureUnmaskShare:                signatureUnmaskShare,
		signatureFactorShareDecommitmentKey: decommitmentKey,
		paillierRandomness:                  paillierRandomness,
	}

	round3Message := &SignRound3Message{
		signerID:                       s.ID,
		signatureFactorShareCommitment: commitment,
	}

	return signer, round3Message, nil
}

// Round4Signer represents state of signer after executing the fourth round
// of signing algorithm.
type Round4Signer struct {
	Signer

<<<<<<< HEAD
	secretKeyRandomFactor *paillier.Cypher // u = E(ρ)
	secretKeyMultiple     *paillier.Cypher // v = E(ρx)
=======
	secretKeyFactor *paillier.Cypher // u = E(ρ)
>>>>>>> ed288e08
}

// SignRound4 executes the fourth round of T-ECDSA signing as described in
// [GGN 16], section 4.3.
//
// In the round 4, signer reveals signature factor public share
// (`r_i`), signature unmask share (`w_i`) evaluated in the previous round,
// decommitment key allowing to validate commitment to those values
// (published in the previous round) as well as ZKP allowing to check their
// correctness.
func (s *Round3Signer) SignRound4() (*Round4Signer, *SignRound4Message, error) {
	zkp, err := zkp.CommitEcdsaSignatureFactorRangeProof(
		s.signatureFactorPublicShare,
		s.signatureUnmaskShare,
		s.secretKeyFactor,
		s.signatureFactorSecretShare,
		s.signatureFactorMaskShare,
		s.paillierRandomness,
		s.zkpParameters,
		rand.Reader,
	)
	if err != nil {
		return nil, nil, fmt.Errorf(
			"could not execute round 4 of signing [%v]", err,
		)
	}

	signer := &Round4Signer{
		Signer: s.Signer,

<<<<<<< HEAD
		secretKeyRandomFactor: s.secretKeyRandomFactor,
		secretKeyMultiple:     s.secretKeyMultiple,
=======
		secretKeyFactor: s.secretKeyFactor,
>>>>>>> ed288e08
	}

	round4Message := &SignRound4Message{
		signerID: s.ID,

		signatureFactorPublicShare:          s.signatureFactorPublicShare,
		signatureUnmaskShare:                s.signatureUnmaskShare,
		signatureFactorShareDecommitmentKey: s.signatureFactorShareDecommitmentKey,

		signatureFactorProof: zkp,
	}

	return signer, round4Message, nil
}

// CombineRound4Messages takes all messages from the third and fourth signing
// round, validates and combines them together in order to evaluate public
// signature factor `R` and signature unmask parameter `w`:
//
// w = w_1 + w_2 + ... + w_n = E(kρ + cq)
// R = r_1 + r_2 + ... + r_n = g^k
//
// This function should be called before the `SignRound5` and the returned
// values should be used as a parameters to `SignRound5`.
func (s *Round4Signer) CombineRound4Messages(
	round3Messages []*SignRound3Message,
	round4Messages []*SignRound4Message,
) (
	signatureUnmask *paillier.Cypher, // w
	signatureFactorPublic *curve.Point, // R
	err error,
) {
	groupSize := s.groupParameters.groupSize

	if len(round3Messages) != groupSize {
		return nil, nil, fmt.Errorf(
			"round 3 messages required from all group members; got %v, expected %v",
			len(round3Messages),
			groupSize,
		)
	}

	if len(round4Messages) != groupSize {
		return nil, nil, fmt.Errorf(
			"round 4 messages required from all group members; got %v, expected %v",
			len(round4Messages),
			groupSize,
		)
	}

	signatureUnmaskShares := make([]*paillier.Cypher, groupSize)
	signatureFactorPublicShares := make([]*curve.Point, groupSize)

	for i, round3Message := range round3Messages {
		foundMatchingRound4Message := false

		for _, round4Message := range round4Messages {
			if round3Message.signerID == round4Message.signerID {
				foundMatchingRound4Message = true

				if round4Message.isValid(
					round3Message.signatureFactorShareCommitment,
					s.secretKeyFactor,
					s.zkpParameters,
				) {
					signatureFactorPublicShares[i] = round4Message.signatureFactorPublicShare
					signatureUnmaskShares[i] = round4Message.signatureUnmaskShare
				} else {
					return nil, nil, errors.New("round 4 message rejected")
				}
			}
		}

		if !foundMatchingRound4Message {
			return nil, nil, fmt.Errorf(
				"no matching round 4 message for signer with ID = %v",
				round3Message.signerID,
			)
		}
	}

	// w = w_1 + w_2 + ... + w_n
	signatureUnmask = s.paillierKey.Add(signatureUnmaskShares...)

	// R = r_i + r_2 + ... + r_n
<<<<<<< HEAD
	signatureRandomMultiplePublic = signatureRandomMultiplePublicShares[0]
	for _, share := range signatureRandomMultiplePublicShares[1:] {
		signatureRandomMultiplePublic = curve.NewPoint(
			s.groupParameters.curve.Add(
				signatureRandomMultiplePublic.X,
				signatureRandomMultiplePublic.Y,
=======
	signatureFactorPublic = signatureFactorPublicShares[0]
	for _, share := range signatureFactorPublicShares[1:] {
		signatureFactorPublic = curve.NewPoint(
			s.groupParameters.curve.Add(
				signatureFactorPublic.X,
				signatureFactorPublic.Y,
>>>>>>> ed288e08
				share.X,
				share.Y,
			))
	}

	err = nil

	return
}

// Round5Signer represents state of `Signer` after executing the fifth round
// of signing algorithm.
type Round5Signer struct {
	Signer

<<<<<<< HEAD
	secretKeyRandomFactor             *paillier.Cypher // u = E(ρ)
	secretKeyMultiple                 *paillier.Cypher // v = E(ρx)
	signatureRandomMultiplePublicHash *big.Int         // r = H'(R)
=======
	signatureUnmask           *paillier.Cypher // w
	signatureFactorPublic     *curve.Point     // R
	signatureFactorPublicHash *big.Int         // r = H'(R)
>>>>>>> ed288e08
}

// SignRound5 executes the fifth round of signing. In the fifth round, signers
// jointly decrypt signature unmask `w` as well as compute hash of the signature
// factor public parameter. Both values will be used in round six when
// evaluating the final signature.
func (s *Round4Signer) SignRound5(
	signatureUnmask *paillier.Cypher, // w
	signatureFactorPublic *curve.Point, // R
) (
	*Round5Signer, *SignRound5Message, error,
) {

	// TDec(w) share
	signatureUnmaskPartialDecryption := s.paillierKey.Decrypt(signatureUnmask.C)

	// r = H'(R)
	//
	// According to [GGN 16], H' is a hash function defined from `G` to `Z_q`.
	// It does not have to be a cryptographic hash function, so we use the
	// simplest possible form here.
	signatureFactorPublicHash := new(big.Int).Mod(
		signatureFactorPublic.X,
		s.groupParameters.curveCardinality(),
	)

	message := &SignRound5Message{
		signerID: s.ID,

		signatureUnmaskPartialDecryption: signatureUnmaskPartialDecryption,
	}

	signer := &Round5Signer{
		Signer: s.Signer,

<<<<<<< HEAD
		secretKeyRandomFactor:             s.secretKeyRandomFactor,
		secretKeyMultiple:                 s.secretKeyMultiple,
		signatureRandomMultiplePublicHash: signatureRandomMultiplePublicHash,
=======
		signatureUnmask:           signatureUnmask,
		signatureFactorPublic:     signatureFactorPublic,
		signatureFactorPublicHash: signatureFactorPublicHash,
>>>>>>> ed288e08
	}

	return signer, message, nil
}

// CombineRound5Messages combines together all `SignRound5Message`s produced by
// signers. Each message contains a partial decryption for signature unmask
// parameter `w`. Function combines them together and returns a final decrypted
// value of signature unmask.
func (s *Round5Signer) CombineRound5Messages(
	round5Messages []*SignRound5Message,
) (
	signatureUnmask *big.Int, // TDec(w)
	err error,
) {
	groupSize := s.groupParameters.groupSize

	if len(round5Messages) != groupSize {
		return nil, fmt.Errorf(
			"round 5 messages required from all group members; got %v, expected %v",
			len(round5Messages),
			groupSize,
		)
	}

	partialDecryptions := make([]*paillier.PartialDecryption, groupSize)
	for i, round5Message := range round5Messages {
		partialDecryptions[i] = round5Message.signatureUnmaskPartialDecryption
	}

	signatureUnmask, err = s.paillierKey.CombinePartialDecryptions(
		partialDecryptions,
	)
	if err != nil {
		err = fmt.Errorf(
			"could not combine signature unmask partial decryptions [%v]",
			err,
		)
	}

	return
}

// SignRound6 executes the sixth round of signing. In the sixth round, all
// parameters signers evaluates so far are combined together in order to produce
// a final signature. The final signature is in a Paillier-encrypted form, so
// a threshold decode action must be performed.
func (s *Round5Signer) SignRound6(
	signatureUnmask *big.Int, // TDec(w)
	messageHash []byte, // m
) *SignRound6Message {
	// TODO: add 32-byte validation for message hash
	signatureCypher := s.paillierKey.Mul(
		s.paillierKey.Add(
			s.paillierKey.Mul(
				s.secretKeyRandomFactor,
				new(big.Int).SetBytes(messageHash[:]),
			),
			s.paillierKey.Mul(
				s.secretKeyMultiple,
				s.signatureRandomMultiplePublicHash,
			),
		),
		new(big.Int).ModInverse(
			signatureUnmask,
			s.groupParameters.curveCardinality(),
		),
	)

	return &SignRound6Message{
		signaturePartialDecryption: s.paillierKey.Decrypt(signatureCypher.C),
	}
}

// Signature represents a final T-ECDSA signature
type Signature struct {
	R *big.Int
	S *big.Int
}

// CombineRound6Messages combines together all partial decryptions of signature
// generated in the sixth round of signing. It outputs a final T-ECDSA signature
// in an unencrypted form.
func (s *Round5Signer) CombineRound6Messages(
	round6Messages []*SignRound6Message,
) (*Signature, error) {
	groupSize := s.groupParameters.groupSize

	if len(round6Messages) != groupSize {
		return nil, fmt.Errorf(
			"round 6 messages required from all group members; got %v, expected %v",
			len(round6Messages),
			groupSize,
		)
	}

	partialDecryptions := make([]*paillier.PartialDecryption, groupSize)
	for i, round6Message := range round6Messages {
		partialDecryptions[i] = round6Message.signaturePartialDecryption
	}

	sign, err := s.paillierKey.CombinePartialDecryptions(
		partialDecryptions,
	)
	if err != nil {
		return nil, fmt.Errorf(
			"could not combine signature partial decryptions [%v]",
			err,
		)
	}

	sign = new(big.Int).Mod(sign, s.groupParameters.curveCardinality())

	// Inherent ECDSA signature malleability
	// BTC and ETH require that the S value inside ECDSA signatures is at most
	// the curve order divided by 2 (essentially restricting this value to its
	// lower half range).
	halfOrder := new(big.Int).Rsh(s.groupParameters.curveCardinality(), 1)
	if sign.Cmp(halfOrder) == 1 {
		sign = new(big.Int).Sub(s.groupParameters.curveCardinality(), sign)
	}

	return &Signature{
		R: s.signatureRandomMultiplePublicHash,
		S: sign,
	}, nil
}<|MERGE_RESOLUTION|>--- conflicted
+++ resolved
@@ -633,12 +633,8 @@
 type Round4Signer struct {
 	Signer
 
-<<<<<<< HEAD
-	secretKeyRandomFactor *paillier.Cypher // u = E(ρ)
-	secretKeyMultiple     *paillier.Cypher // v = E(ρx)
-=======
-	secretKeyFactor *paillier.Cypher // u = E(ρ)
->>>>>>> ed288e08
+	secretKeyFactor   *paillier.Cypher // u = E(ρ)
+	secretKeyMultiple *paillier.Cypher // v = E(ρx)
 }
 
 // SignRound4 executes the fourth round of T-ECDSA signing as described in
@@ -669,12 +665,8 @@
 	signer := &Round4Signer{
 		Signer: s.Signer,
 
-<<<<<<< HEAD
-		secretKeyRandomFactor: s.secretKeyRandomFactor,
-		secretKeyMultiple:     s.secretKeyMultiple,
-=======
-		secretKeyFactor: s.secretKeyFactor,
->>>>>>> ed288e08
+		secretKeyFactor:   s.secretKeyFactor,
+		secretKeyMultiple: s.secretKeyMultiple,
 	}
 
 	round4Message := &SignRound4Message{
@@ -760,21 +752,12 @@
 	signatureUnmask = s.paillierKey.Add(signatureUnmaskShares...)
 
 	// R = r_i + r_2 + ... + r_n
-<<<<<<< HEAD
-	signatureRandomMultiplePublic = signatureRandomMultiplePublicShares[0]
-	for _, share := range signatureRandomMultiplePublicShares[1:] {
-		signatureRandomMultiplePublic = curve.NewPoint(
-			s.groupParameters.curve.Add(
-				signatureRandomMultiplePublic.X,
-				signatureRandomMultiplePublic.Y,
-=======
 	signatureFactorPublic = signatureFactorPublicShares[0]
 	for _, share := range signatureFactorPublicShares[1:] {
 		signatureFactorPublic = curve.NewPoint(
 			s.groupParameters.curve.Add(
 				signatureFactorPublic.X,
 				signatureFactorPublic.Y,
->>>>>>> ed288e08
 				share.X,
 				share.Y,
 			))
@@ -790,15 +773,11 @@
 type Round5Signer struct {
 	Signer
 
-<<<<<<< HEAD
-	secretKeyRandomFactor             *paillier.Cypher // u = E(ρ)
-	secretKeyMultiple                 *paillier.Cypher // v = E(ρx)
-	signatureRandomMultiplePublicHash *big.Int         // r = H'(R)
-=======
+	secretKeyFactor           *paillier.Cypher // u = E(ρ)
+	secretKeyMultiple         *paillier.Cypher // v = E(ρx)
 	signatureUnmask           *paillier.Cypher // w
 	signatureFactorPublic     *curve.Point     // R
 	signatureFactorPublicHash *big.Int         // r = H'(R)
->>>>>>> ed288e08
 }
 
 // SignRound5 executes the fifth round of signing. In the fifth round, signers
@@ -834,15 +813,11 @@
 	signer := &Round5Signer{
 		Signer: s.Signer,
 
-<<<<<<< HEAD
-		secretKeyRandomFactor:             s.secretKeyRandomFactor,
-		secretKeyMultiple:                 s.secretKeyMultiple,
-		signatureRandomMultiplePublicHash: signatureRandomMultiplePublicHash,
-=======
+		secretKeyFactor:           s.secretKeyFactor,
+		secretKeyMultiple:         s.secretKeyMultiple,
 		signatureUnmask:           signatureUnmask,
 		signatureFactorPublic:     signatureFactorPublic,
 		signatureFactorPublicHash: signatureFactorPublicHash,
->>>>>>> ed288e08
 	}
 
 	return signer, message, nil
@@ -898,12 +873,12 @@
 	signatureCypher := s.paillierKey.Mul(
 		s.paillierKey.Add(
 			s.paillierKey.Mul(
-				s.secretKeyRandomFactor,
+				s.secretKeyFactor,
 				new(big.Int).SetBytes(messageHash[:]),
 			),
 			s.paillierKey.Mul(
 				s.secretKeyMultiple,
-				s.signatureRandomMultiplePublicHash,
+				s.signatureFactorPublicHash,
 			),
 		),
 		new(big.Int).ModInverse(
@@ -966,7 +941,7 @@
 	}
 
 	return &Signature{
-		R: s.signatureRandomMultiplePublicHash,
+		R: s.signatureFactorPublicHash,
 		S: sign,
 	}, nil
 }