--- conflicted
+++ resolved
@@ -49,11 +49,8 @@
 			request.PreviousEntry,
 			request.Seed,
 			relayChain,
-<<<<<<< HEAD
 			request.GroupPubKey,
-=======
 			request.BlockNumber,
->>>>>>> 72d06539
 		)
 	})
 
