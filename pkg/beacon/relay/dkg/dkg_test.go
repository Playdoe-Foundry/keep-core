package dkg

import (
	"context"
	"crypto/rand"
	"fmt"
	"math/big"
	"sync"
	"testing"
	"time"

	"github.com/keep-network/keep-core/pkg/altbn128"
	relaychain "github.com/keep-network/keep-core/pkg/beacon/relay/chain"
	"github.com/keep-network/keep-core/pkg/beacon/relay/event"
	"github.com/keep-network/keep-core/pkg/beacon/relay/gjkr"
	"github.com/keep-network/keep-core/pkg/beacon/relay/group"
	chainLocal "github.com/keep-network/keep-core/pkg/chain/local"
	"github.com/keep-network/keep-core/pkg/internal/interception"
	"github.com/keep-network/keep-core/pkg/internal/testutils"
	"github.com/keep-network/keep-core/pkg/net"
	"github.com/keep-network/keep-core/pkg/net/key"
	netLocal "github.com/keep-network/keep-core/pkg/net/local"
	"github.com/keep-network/keep-core/pkg/operator"
)

var minimumStake = big.NewInt(20)

func TestExecute_HappyPath(t *testing.T) {
	t.Parallel()

	groupSize := 5
	threshold := 3

	interceptor := func(msg net.TaggedMarshaler) net.TaggedMarshaler {
		return msg
	}

	result, err := runTest(groupSize, threshold, interceptor)
	if err != nil {
		t.Fatal(err)
	}

	assertDkgResultPublished(t, result)
	assertSuccessfulSignersCount(t, result, groupSize)
	assertMemberFailuresCount(t, result, 0)
	assertSamePublicKey(t, result)
	assertNoDisqualifiedMembers(t, result)
	assertNoInactiveMembers(t, result)
	assertValidGroupPublicKey(t, result)
}

func TestExecute_IA_member1_ephemeralKeyGenerationPhase(t *testing.T) {
	t.Parallel()

	groupSize := 5
	threshold := 3

	interceptorRules := func(msg net.TaggedMarshaler) net.TaggedMarshaler {

		publicKeyMessage, ok := msg.(*gjkr.EphemeralPublicKeyMessage)
		if ok && publicKeyMessage.SenderID() == group.MemberIndex(1) {
			return nil
		}

		return msg
	}

	result, err := runTest(groupSize, threshold, interceptorRules)
	if err != nil {
		t.Fatal(err)
	}

	assertDkgResultPublished(t, result)
	assertSuccessfulSignersCount(t, result, groupSize-1)
	assertMemberFailuresCount(t, result, 1)
	assertSamePublicKey(t, result)
	assertNoDisqualifiedMembers(t, result)
	assertInactiveMembers(t, result, group.MemberIndex(1))
	assertValidGroupPublicKey(t, result)
}

func TestExecute_IA_member1and2_commitmentPhase(t *testing.T) {
	t.Parallel()

	groupSize := 7
	threshold := 4

	interceptorRules := func(msg net.TaggedMarshaler) net.TaggedMarshaler {
		// drop commitment message from member 1
		commitmentMessage, ok := msg.(*gjkr.MemberCommitmentsMessage)
		if ok && commitmentMessage.SenderID() == group.MemberIndex(1) {
			return nil
		}

		// drop shares message from member 2
		sharesMessage, ok := msg.(*gjkr.PeerSharesMessage)
		if ok && sharesMessage.SenderID() == group.MemberIndex(2) {
			return nil
		}

		return msg
	}

	result, err := runTest(groupSize, threshold, interceptorRules)
	if err != nil {
		t.Fatal(err)
	}

	assertDkgResultPublished(t, result)
	assertSuccessfulSignersCount(t, result, groupSize-2)
	assertMemberFailuresCount(t, result, 2)
	assertSamePublicKey(t, result)
	assertNoDisqualifiedMembers(t, result)
	assertInactiveMembers(t, result, group.MemberIndex(1), group.MemberIndex(2))
	assertValidGroupPublicKey(t, result)
}

func TestExecute_IA_member1_sharesAndCommitmentsVerificationPhase(t *testing.T) {
	t.Parallel()

	groupSize := 3
	threshold := 2

	interceptorRules := func(msg net.TaggedMarshaler) net.TaggedMarshaler {

		accusationsMessage, ok := msg.(*gjkr.SecretSharesAccusationsMessage)
		if ok && accusationsMessage.SenderID() == group.MemberIndex(1) {
			return nil
		}

		return msg
	}

	result, err := runTest(groupSize, threshold, interceptorRules)
	if err != nil {
		t.Fatal(err)
	}

	assertDkgResultPublished(t, result)
	assertSuccessfulSignersCount(t, result, groupSize-1)
	assertMemberFailuresCount(t, result, 1)
	assertSamePublicKey(t, result)
	assertNoDisqualifiedMembers(t, result)
	assertInactiveMembers(t, result, group.MemberIndex(1))
	assertValidGroupPublicKey(t, result)
}

func TestExecute_IA_member1_publicKeySharePointsCalculationPhase(t *testing.T) {
	t.Parallel()

	groupSize := 5
	threshold := 3

	interceptorRules := func(msg net.TaggedMarshaler) net.TaggedMarshaler {

		sharePointsMessage, ok := msg.(*gjkr.MemberPublicKeySharePointsMessage)
		if ok && sharePointsMessage.SenderID() == group.MemberIndex(1) {
			return nil
		}

		return msg
	}

	result, err := runTest(groupSize, threshold, interceptorRules)
	if err != nil {
		t.Fatal(err)
	}

	assertDkgResultPublished(t, result)
	assertSuccessfulSignersCount(t, result, groupSize-1)
	assertMemberFailuresCount(t, result, 1)
	assertSamePublicKey(t, result)
	assertNoDisqualifiedMembers(t, result)
	assertInactiveMembers(t, result, group.MemberIndex(1))
	assertValidGroupPublicKey(t, result)
}

func TestExecute_IA_member1_publicKeySharePointsVerificationPhase(t *testing.T) {
	t.Parallel()

	groupSize := 5
	threshold := 3

	interceptorRules := func(msg net.TaggedMarshaler) net.TaggedMarshaler {

		accusationsMessage, ok := msg.(*gjkr.PointsAccusationsMessage)
		if ok && accusationsMessage.SenderID() == group.MemberIndex(1) {
			return nil
		}

		return msg
	}

	result, err := runTest(groupSize, threshold, interceptorRules)
	if err != nil {
		t.Fatal(err)
	}

	assertDkgResultPublished(t, result)
	assertSuccessfulSignersCount(t, result, groupSize-1)
	assertMemberFailuresCount(t, result, 1)
	assertSamePublicKey(t, result)
	assertNoDisqualifiedMembers(t, result)
	assertInactiveMembers(t, result, group.MemberIndex(1))
	assertValidGroupPublicKey(t, result)
}

<<<<<<< HEAD
func TestExecute_IA_member1_disqualifiedMembersKeysRevealingPhase(t *testing.T) {
	t.Parallel()

	groupSize := 5
	threshold := 3

	interceptorRules := func(msg net.TaggedMarshaler) net.TaggedMarshaler {

		disqualifiedKeysMessage, ok := msg.(*gjkr.DisqualifiedEphemeralKeysMessage)
		if ok && disqualifiedKeysMessage.SenderID() == group.MemberIndex(1) {
			return nil
		}

		return msg
	}

	result, err := runTest(groupSize, threshold, interceptorRules)
	if err != nil {
		t.Fatal(err)
	}

	assertSuccessfulSignersCount(t, result, groupSize-1)
	assertMemberFailuresCount(t, result, 1)
	assertSamePublicKey(t, result)
	assertNoDisqualifiedMembers(t, result)
	assertInactiveMembers(t, result, group.MemberIndex(1))
	assertValidGroupPublicKey(t, result)
=======
func assertDkgResultPublished(
	t *testing.T,
	testResult *dkgTestResult,
) {
	if testResult.dkgResult == nil {
		t.Fatal("dkg result is nil")
	}
>>>>>>> 1df040c6
}

func assertSuccessfulSignersCount(
	t *testing.T,
	testResult *dkgTestResult,
	expectedCount int,
) {
	if len(testResult.signers) != expectedCount {
		t.Errorf(
			"unexpected number of successful signers\nexpected: [%v]\nactual:   [%v]",
			expectedCount,
			len(testResult.signers),
		)
	}
}

func assertMemberFailuresCount(
	t *testing.T,
	testResult *dkgTestResult,
	expectedCount int,
) {
	if len(testResult.memberFailures) != expectedCount {
		t.Errorf(
			"unexpected number of member failures\nexpected: [%v]\nactual:   [%v]",
			expectedCount,
			len(testResult.memberFailures),
		)
	}
}

func assertNoDisqualifiedMembers(t *testing.T, testResult *dkgTestResult) {
	disqualifiedMemberByte := byte(0x01)

	for i, dq := range testResult.dkgResult.Disqualified {
		if dq == disqualifiedMemberByte {
			t.Errorf("member [%v] has been unexpectedly disqualified", i)
		}
	}
}

func assertNoInactiveMembers(t *testing.T, testResult *dkgTestResult) {
	assertInactiveMembers(t, testResult)
}

func assertInactiveMembers(
	t *testing.T,
	testResult *dkgTestResult,
	expectedInactiveMembers ...group.MemberIndex,
) {
	inactiveMemberByte := byte(0x01)
	activeMemberByte := byte(0x00)

	containsMemberIndex := func(
		index group.MemberIndex,
		indexes []group.MemberIndex,
	) bool {
		for _, i := range indexes {
			if i == index {
				return true
			}
		}

		return false
	}

	for i, ia := range testResult.dkgResult.Inactive {
		memberIndex := i + 1 // member indexes starts from 1
		inactiveExpected := containsMemberIndex(
			group.MemberIndex(memberIndex),
			expectedInactiveMembers,
		)

		if ia == inactiveMemberByte && !inactiveExpected {
			t.Errorf(
				"member [%v] has been unexpectedly marked as inactive",
				memberIndex,
			)
		} else if ia == activeMemberByte && inactiveExpected {
			t.Errorf(
				"member [%v] has not been unexpectedly marked as inactive",
				memberIndex,
			)
		}
	}
}

func assertSamePublicKey(t *testing.T, testResult *dkgTestResult) {
	for _, signer := range testResult.signers {
		testutils.AssertBytesEqual(
			t,
			testResult.dkgResult.GroupPublicKey,
			signer.GroupPublicKeyBytes(),
		)
	}
}

func assertValidGroupPublicKey(t *testing.T, testResult *dkgTestResult) {
	_, err := altbn128.DecompressToG2(testResult.dkgResult.GroupPublicKey)
	if err != nil {
		t.Errorf("invalid group public key: [%v]", err)
	}
}

type dkgTestResult struct {
	dkgResult      *relaychain.DKGResult
	signers        []*ThresholdSigner
	memberFailures []error
}

func runTest(
	groupSize int,
	threshold int,
	rules interception.Rules,
) (*dkgTestResult, error) {
	privateKey, publicKey, err := operator.GenerateKeyPair()
	if err != nil {
		return nil, err
	}

	_, networkPublicKey := key.OperatorKeyToNetworkKey(privateKey, publicKey)

	network := interception.NewNetwork(
		netLocal.ConnectWithKey(networkPublicKey),
		rules,
	)

	chain := chainLocal.ConnectWithKey(groupSize, threshold, minimumStake, privateKey)

	return executeDKG(groupSize, threshold, chain, network)
}

func executeDKG(
	groupSize int,
	threshold int,
	chain chainLocal.Chain,
	network interception.Network,
) (*dkgTestResult, error) {
	blockCounter, err := chain.BlockCounter()
	if err != nil {
		return nil, err
	}

	seed, err := rand.Int(rand.Reader, big.NewInt(100000))
	if err != nil {
		return nil, err
	}

	broadcastChannel, err := network.ChannelFor(fmt.Sprintf("dkg-test-%v", seed))
	if err != nil {
		return nil, err
	}

	resultSubmissionChan := make(chan *event.DKGResultSubmission)
	chain.ThresholdRelay().OnDKGResultSubmitted(
		func(event *event.DKGResultSubmission) {
			resultSubmissionChan <- event
		},
	)

	var signersMutex sync.Mutex
	var signers []*ThresholdSigner

	var memberFailures []error

	var wg sync.WaitGroup
	wg.Add(groupSize)

	currentBlockHeight, err := blockCounter.CurrentBlock()
	if err != nil {
		return nil, err
	}

	// Wait for 3 blocks before starting DKG to
	// make sure all members are up.
	startBlockHeight := currentBlockHeight + 3

	for i := 0; i < groupSize; i++ {
		i := i // capture for goroutine
		go func() {
			signer, err := ExecuteDKG(
				seed,
				i,
				groupSize,
				threshold,
				startBlockHeight,
				blockCounter,
				chain.ThresholdRelay(),
				chain.Signing(),
				broadcastChannel,
			)
			if signer != nil {
				signersMutex.Lock()
				signers = append(signers, signer)
				signersMutex.Unlock()
			}
			if err != nil {
				fmt.Printf("failed with: [%v]\n", err)
				memberFailures = append(memberFailures, err)
			}
			wg.Done()
		}()
	}
	wg.Wait()

	// We give 5 seconds so that OnDKGResultSubmitted async handler
	// is fired. If it's not, than it means no result was published
	// to the chain.
	ctx, cancel := context.WithTimeout(context.Background(), 5*time.Second)
	defer cancel()

	select {
	case <-resultSubmissionChan:
		// result was published to the chain, let's fetch it
		return &dkgTestResult{
			chain.GetLastDKGResult(),
			signers,
			memberFailures,
		}, nil

	case <-ctx.Done():
		// no result published to the chain
		return &dkgTestResult{
			nil,
			signers,
			memberFailures,
		}, nil
	}
}<|MERGE_RESOLUTION|>--- conflicted
+++ resolved
@@ -205,7 +205,6 @@
 	assertValidGroupPublicKey(t, result)
 }
 
-<<<<<<< HEAD
 func TestExecute_IA_member1_disqualifiedMembersKeysRevealingPhase(t *testing.T) {
 	t.Parallel()
 
@@ -233,7 +232,8 @@
 	assertNoDisqualifiedMembers(t, result)
 	assertInactiveMembers(t, result, group.MemberIndex(1))
 	assertValidGroupPublicKey(t, result)
-=======
+}
+
 func assertDkgResultPublished(
 	t *testing.T,
 	testResult *dkgTestResult,
@@ -241,7 +241,6 @@
 	if testResult.dkgResult == nil {
 		t.Fatal("dkg result is nil")
 	}
->>>>>>> 1df040c6
 }
 
 func assertSuccessfulSignersCount(
