package gjkr

import (
	bn256 "github.com/ethereum/go-ethereum/crypto/bn256/cloudflare"
	"github.com/keep-network/keep-core/pkg/beacon/relay/group"
	"github.com/keep-network/keep-core/pkg/net/ephemeral"
)

func (epkm *EphemeralPublicKeyMessage) RemovePublicKey(
	memberIndex group.MemberIndex,
) {
	delete(epkm.ephemeralPublicKeys, memberIndex)
}

func (mcm *MemberCommitmentsMessage) SetCommitment(
	index int,
	commitment *bn256.G1,
) {
	mcm.commitments[index] = commitment
}

<<<<<<< HEAD
=======
func (mcm *MemberCommitmentsMessage) RemoveCommitment(
	index int,
) {
	mcm.commitments = append(
		mcm.commitments[:index],
		mcm.commitments[index+1:]...,
	)
}

>>>>>>> 520d0f24
func (psm *PeerSharesMessage) SetShares(
	memberIndex group.MemberIndex,
	encryptedShareS, encryptedShareT []byte,
) {
	psm.shares[memberIndex] = &peerShares{
		encryptedShareS: encryptedShareS,
		encryptedShareT: encryptedShareT,
	}
}

<<<<<<< HEAD
=======
func (psm *PeerSharesMessage) RemoveShares(memberIndex group.MemberIndex) {
	delete(psm.shares, memberIndex)
}

>>>>>>> 520d0f24
func (ssam *SecretSharesAccusationsMessage) SetAccusedMemberKey(
	memberIndex group.MemberIndex,
	privateKey *ephemeral.PrivateKey,
) {
	ssam.accusedMembersKeys[memberIndex] = privateKey
}

func (mpkspm *MemberPublicKeySharePointsMessage) SetPublicKeyShare(
	index int,
	publicKeyShare *bn256.G2,
) {
	mpkspm.publicKeySharePoints[index] = publicKeyShare
}

<<<<<<< HEAD
=======
func (mpkspm *MemberPublicKeySharePointsMessage) RemovePublicKeyShare(
	index int,
) {
	mpkspm.publicKeySharePoints = append(
		mpkspm.publicKeySharePoints[:index],
		mpkspm.publicKeySharePoints[index+1:]...,
	)
}

func (pam *PointsAccusationsMessage) SetAccusedMemberKey(
	memberIndex group.MemberIndex,
	privateKey *ephemeral.PrivateKey,
) {
	pam.accusedMembersKeys[memberIndex] = privateKey
}

>>>>>>> 520d0f24
func (dekm *DisqualifiedEphemeralKeysMessage) SetPrivateKey(
	memberIndex group.MemberIndex,
	privateKey *ephemeral.PrivateKey,
) {
	dekm.privateKeys[memberIndex] = privateKey
}<|MERGE_RESOLUTION|>--- conflicted
+++ resolved
@@ -19,8 +19,6 @@
 	mcm.commitments[index] = commitment
 }
 
-<<<<<<< HEAD
-=======
 func (mcm *MemberCommitmentsMessage) RemoveCommitment(
 	index int,
 ) {
@@ -30,7 +28,6 @@
 	)
 }
 
->>>>>>> 520d0f24
 func (psm *PeerSharesMessage) SetShares(
 	memberIndex group.MemberIndex,
 	encryptedShareS, encryptedShareT []byte,
@@ -41,13 +38,10 @@
 	}
 }
 
-<<<<<<< HEAD
-=======
 func (psm *PeerSharesMessage) RemoveShares(memberIndex group.MemberIndex) {
 	delete(psm.shares, memberIndex)
 }
 
->>>>>>> 520d0f24
 func (ssam *SecretSharesAccusationsMessage) SetAccusedMemberKey(
 	memberIndex group.MemberIndex,
 	privateKey *ephemeral.PrivateKey,
@@ -62,8 +56,6 @@
 	mpkspm.publicKeySharePoints[index] = publicKeyShare
 }
 
-<<<<<<< HEAD
-=======
 func (mpkspm *MemberPublicKeySharePointsMessage) RemovePublicKeyShare(
 	index int,
 ) {
@@ -80,7 +72,6 @@
 	pam.accusedMembersKeys[memberIndex] = privateKey
 }
 
->>>>>>> 520d0f24
 func (dekm *DisqualifiedEphemeralKeysMessage) SetPrivateKey(
 	memberIndex group.MemberIndex,
 	privateKey *ephemeral.PrivateKey,
