--- conflicted
+++ resolved
@@ -237,18 +237,7 @@
 				return nil, fmt.Errorf("secret share generation failed [%s]", err)
 			}
 		}
-<<<<<<< HEAD
 		sharingMembers = append(sharingMembers, sjm.InitializeSharing())
-=======
-		sharingMembers = append(sharingMembers, &SharingMember{
-			QualifiedMember: &QualifiedMember{
-				SharesJustifyingMember: &SharesJustifyingMember{
-					CommitmentsVerifyingMember: cvm,
-				},
-			},
-			receivedValidPeerPublicKeySharePoints: make(map[MemberID][]*big.Int, groupSize-1),
-		})
->>>>>>> b4f2030a
 	}
 
 	for _, sm := range sharingMembers {
