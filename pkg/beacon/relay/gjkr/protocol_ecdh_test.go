package gjkr

import (
	"fmt"
	"math/big"
	"reflect"
	"testing"

	"github.com/keep-network/keep-core/pkg/net/ephemeral"
)

func TestSaveEphemeralKeyMessagesForEvidence(t *testing.T) {
	groupSize := 2

	// Create a group of 2 members
	ephemeralGeneratingMembers := initializeEphemeralKeyPairMembersGroup(
		groupSize,
		groupSize, // threshold = groupSize
	)

	member1 := ephemeralGeneratingMembers[0]
	member2 := ephemeralGeneratingMembers[1]

	message1, err := member1.GenerateEphemeralKeyPair()
	if err != nil {
		t.Fatal(err)
	}

	if _, err := member2.GenerateEphemeralKeyPair(); err != nil {
		t.Fatal(err)
	}

	symmetricKeyMember2 := member2.InitializeSymmetricKeyGeneration()
	if err := symmetricKeyMember2.GenerateSymmetricKeys(
		[]*EphemeralPublicKeyMessage{message1},
	); err != nil {
		t.Fatal(err)
	}

	evidenceMsg := symmetricKeyMember2.evidenceLog.ephemeralPublicKeyMessage(
		member1.ID,
	)

	if !reflect.DeepEqual(message1, evidenceMsg) {
		t.Fatalf(
			"unexpected message in evidence log\nexpected: %v\n actual:   %v",
			message1,
			evidenceMsg,
		)
	}
}

func TestGenerateEphemeralKeys(t *testing.T) {
	groupSize := 3

	// Create a group of 3 members
	ephemeralGeneratingMembers := initializeEphemeralKeyPairMembersGroup(
		groupSize,
		groupSize, // threshold = groupSize
	)

	// generate ephemeral key pairs for each group member; prepare messages
	broadcastedPubKeyMessages := make(map[MemberID]*EphemeralPublicKeyMessage)
	for _, ephemeralGeneratingMember := range ephemeralGeneratingMembers {
		message, err := ephemeralGeneratingMember.GenerateEphemeralKeyPair()
		if err != nil {
			t.Fatal(err)
		}
		broadcastedPubKeyMessages[ephemeralGeneratingMember.ID] = message
	}

	for memberID, message := range broadcastedPubKeyMessages {
		// We should always be the sender of our own messages
		if message.senderID != memberID {
			t.Fatalf("message from incorrect sender got %v want %v",
				message.senderID,
				memberID,
			)
		}

		// We should not generate an ephemeral key for ourselves
		_, ok := message.ephemeralPublicKeys[memberID]
		if ok {
			t.Fatal("found ephemeral key generated to self")
		}
	}

	// Simulate the each member receiving all messages from the network
	receivedPubKeyMessages := make(map[MemberID][]*EphemeralPublicKeyMessage)
	for memberID, ephemeralPubKeyMessage := range broadcastedPubKeyMessages {
		for _, otherMember := range ephemeralGeneratingMembers {
			// We would only receive messages from the other members
			if memberID != otherMember.ID {
				receivedPubKeyMessages[otherMember.ID] = append(
					receivedPubKeyMessages[otherMember.ID],
					ephemeralPubKeyMessage,
				)
			}
		}
	}

	// Move to the next phase, using the previous phase as state
	var symmetricGeneratingMembers []*SymmetricKeyGeneratingMember
	for _, member := range ephemeralGeneratingMembers {
		symmetricGeneratingMembers = append(
			symmetricGeneratingMembers,
			member.InitializeSymmetricKeyGeneration(),
		)
	}

	// For each member, attempt to generate a symmetric key
	for _, symmetricGeneratingMember := range symmetricGeneratingMembers {
		if err := symmetricGeneratingMember.GenerateSymmetricKeys(
			receivedPubKeyMessages[symmetricGeneratingMember.ID],
		); err != nil {
			t.Fatalf(
				"failed to generate symmetric key with error %v",
				err,
			)
		}
	}

	// Ensure that for each member, we generated the correct number of
	// symmetric keys (groupSize - 1 keys)
	for _, symmetricGeneratingMember := range symmetricGeneratingMembers {
		symmetricKeys := symmetricGeneratingMember.symmetricKeys
		keySlice := reflect.ValueOf(symmetricKeys).MapKeys()
		if len(keySlice) != groupSize-1 {
			t.Fatalf(
				"expected %d keys, got %d keys",
				groupSize-1,
				len(keySlice),
			)
		}
	}
}

func initializeEphemeralKeyPairMembersGroup(
	threshold int,
	groupSize int,
) []*EphemeralKeyPairGeneratingMember {
	group := &Group{
		dishonestThreshold: threshold,
	}

	protocolParameters := newProtocolParameters(big.NewInt(18313131145))

	var members []*EphemeralKeyPairGeneratingMember
	for i := 1; i <= groupSize; i++ {
		id := MemberID(i)
		members = append(members, &EphemeralKeyPairGeneratingMember{
			LocalMember: &LocalMember{
				memberCore: &memberCore{
<<<<<<< HEAD
					ID:             id,
					group:          group,
					protocolConfig: dkg,
					evidenceLog:    newDkgEvidenceLog(),
=======
					ID:                 id,
					group:              group,
					evidenceLog:        newDkgEvidenceLog(),
					protocolParameters: protocolParameters,
>>>>>>> e27e31f0
				},
			},
			ephemeralKeyPairs: make(map[MemberID]*ephemeral.KeyPair),
		})
		group.RegisterMemberID(id)
	}

	return members
}

func initializeSymmetricKeyMembersGroup(
	threshold int,
	groupSize int,
) ([]*SymmetricKeyGeneratingMember, error) {
	keyPairMembers := initializeEphemeralKeyPairMembersGroup(threshold, groupSize)

	// generate ephemeral key pairs for all other members of the group
	for _, member1 := range keyPairMembers {
		for _, member2 := range keyPairMembers {
			if member1.ID != member2.ID {

				keyPair, err := ephemeral.GenerateKeyPair()
				if err != nil {
					return nil, fmt.Errorf(
						"SymmetricKeyGeneratingMember initialization failed [%v]",
						err,
					)
				}
				member1.ephemeralKeyPairs[member2.ID] = keyPair
			}
		}
	}

	symmetricKeyMembers := make([]*SymmetricKeyGeneratingMember, len(keyPairMembers))
	for i, keyPairMember := range keyPairMembers {
		symmetricKeyMembers[i] = keyPairMember.InitializeSymmetricKeyGeneration()
	}

	return symmetricKeyMembers, nil
}

// generateGroupWithEphemeralKeys executes first two phases of DKG protocol and
// returns a fully initialized group of `SymmetricKeyGeneratingMember`s with all
// ephemeral keys generated (private, public, and symmetric key).
func generateGroupWithEphemeralKeys(
	threshold int,
	groupSize int,
) ([]*SymmetricKeyGeneratingMember, error) {
	symmetricKeyMembers, err := initializeSymmetricKeyMembersGroup(
		threshold,
		groupSize,
	)
	if err != nil {
		return nil, fmt.Errorf("group initialization failed [%v]", err)
	}

	// generate symmetric keys with all other members of the group
	for _, member1 := range symmetricKeyMembers {
		ephemeralKeys := make(map[MemberID]*ephemeral.PublicKey)

		for _, member2 := range symmetricKeyMembers {
			if member1.ID != member2.ID {
				privKey := member1.ephemeralKeyPairs[member2.ID].PrivateKey
				pubKey := member2.ephemeralKeyPairs[member1.ID].PublicKey
				member1.symmetricKeys[member2.ID] = privKey.Ecdh(pubKey)

				ephemeralKeys[member2.ID] = member1.ephemeralKeyPairs[member2.ID].PublicKey
			}
		}

		// simulating message broadcast in the group
		for _, member := range symmetricKeyMembers {
			member.evidenceLog.PutEphemeralMessage(
				&EphemeralPublicKeyMessage{member1.ID, ephemeralKeys},
			)
		}
	}

	return symmetricKeyMembers, nil
}<|MERGE_RESOLUTION|>--- conflicted
+++ resolved
@@ -151,17 +151,10 @@
 		members = append(members, &EphemeralKeyPairGeneratingMember{
 			LocalMember: &LocalMember{
 				memberCore: &memberCore{
-<<<<<<< HEAD
-					ID:             id,
-					group:          group,
-					protocolConfig: dkg,
-					evidenceLog:    newDkgEvidenceLog(),
-=======
 					ID:                 id,
 					group:              group,
 					evidenceLog:        newDkgEvidenceLog(),
 					protocolParameters: protocolParameters,
->>>>>>> e27e31f0
 				},
 			},
 			ephemeralKeyPairs: make(map[MemberID]*ephemeral.KeyPair),
