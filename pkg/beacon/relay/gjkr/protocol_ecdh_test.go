--- conflicted
+++ resolved
@@ -149,21 +149,13 @@
 	for i := 1; i <= groupSize; i++ {
 		id := MemberID(i)
 		members = append(members, &EphemeralKeyPairGeneratingMember{
-<<<<<<< HEAD
 			LocalMember: &LocalMember{
 				memberCore: &memberCore{
-					ID:             id,
-					group:          group,
-					protocolConfig: dkg,
-					evidenceLog:    newDkgEvidenceLog(),
+					ID:                 id,
+					group:              group,
+					evidenceLog:        newDkgEvidenceLog(),
+					protocolParameters: protocolParameters,
 				},
-=======
-			memberCore: &memberCore{
-				ID:                 id,
-				group:              group,
-				evidenceLog:        newDkgEvidenceLog(),
-				protocolParameters: protocolParameters,
->>>>>>> 24ad949f
 			},
 			ephemeralKeyPairs: make(map[MemberID]*ephemeral.KeyPair),
 		})
