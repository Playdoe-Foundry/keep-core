--- conflicted
+++ resolved
@@ -90,14 +90,9 @@
 	//
 	// receivedQualifiedSharesS are defined as `s_ji` and receivedQualifiedSharesT are
 	// defined as `t_ji` across the protocol specification.
-<<<<<<< HEAD
-	receivedValidSharesS, receivedValidSharesT map[group.MemberIndex]*big.Int
-	// Commitments to secret shares polynomial coefficients received from
-=======
 	// TODO remove receivedQualifiedSharesT - exists only for unit tests purpose
 	receivedQualifiedSharesS, receivedQualifiedSharesT map[group.MemberIndex]*big.Int
-	// Valid commitments to secret shares polynomial coefficients received from
->>>>>>> c2798c2d
+	// Commitments to secret shares polynomial coefficients received from
 	// other group members.
 	receivedPeerCommitments map[group.MemberIndex][]*bn256.G1
 }
@@ -251,17 +246,10 @@
 // InitializeCommitmentsVerification returns a member to perform next protocol operations.
 func (cm *CommittingMember) InitializeCommitmentsVerification() *CommitmentsVerifyingMember {
 	return &CommitmentsVerifyingMember{
-<<<<<<< HEAD
-		CommittingMember:        cm,
-		receivedValidSharesS:    make(map[group.MemberIndex]*big.Int),
-		receivedValidSharesT:    make(map[group.MemberIndex]*big.Int),
-		receivedPeerCommitments: make(map[group.MemberIndex][]*bn256.G1),
-=======
-		CommittingMember:             cm,
-		receivedQualifiedSharesS:     make(map[group.MemberIndex]*big.Int),
-		receivedQualifiedSharesT:     make(map[group.MemberIndex]*big.Int),
-		receivedValidPeerCommitments: make(map[group.MemberIndex][]*bn256.G1),
->>>>>>> c2798c2d
+		CommittingMember:         cm,
+		receivedQualifiedSharesS: make(map[group.MemberIndex]*big.Int),
+		receivedQualifiedSharesT: make(map[group.MemberIndex]*big.Int),
+		receivedPeerCommitments:  make(map[group.MemberIndex][]*bn256.G1),
 	}
 }
 
