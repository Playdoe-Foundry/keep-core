--- conflicted
+++ resolved
@@ -40,11 +40,8 @@
 	// receivedSharesS are defined as `s_ji` and receivedSharesT are
 	// defined as `t_ji` across the protocol specification.
 	receivedSharesS, receivedSharesT map[int]*big.Int
-<<<<<<< HEAD
-=======
 	// Commitments to coefficients received from peer group members.
 	receivedCommitments map[int][]*big.Int
->>>>>>> 13673710
 }
 
 // SharingMember represents one member in a threshold key sharing group.
@@ -53,12 +50,10 @@
 
 	shareS, shareT     *big.Int
 	publicCoefficients []*big.Int
-<<<<<<< HEAD
 
 	receivedGroupPublicKeyShares map[int]*big.Int
 
 	groupPublicKey *big.Int
-=======
 }
 
 // ReconstructingMember represents one member in a threshold sharing group who
@@ -77,5 +72,4 @@
 	// - `m` is disqualified member's ID
 	// - `y_m` is reconstructed public key share of member `m`
 	reconstructedPublicKeyShares map[int]*big.Int
->>>>>>> 13673710
 }