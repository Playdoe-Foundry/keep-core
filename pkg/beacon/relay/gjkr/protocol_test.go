--- conflicted
+++ resolved
@@ -64,52 +64,27 @@
 		})
 	}
 
-<<<<<<< HEAD
 	for _, member := range sharingMembers {
-		if len(member.receivedSharesS) != groupSize-1 {
+		if len(member.receivedValidSharesS) != groupSize-1 {
 			t.Fatalf("\nexpected: %d received shares S\nactual:   %d\n",
 				groupSize-1,
-				len(member.receivedSharesS),
+				len(member.receivedValidSharesS),
 			)
 		}
-		if len(member.receivedSharesT) != groupSize-1 {
+		if len(member.receivedValidSharesT) != groupSize-1 {
 			t.Fatalf("\nexpected: %d received shares T\nactual:   %d\n",
 				groupSize-1,
-				len(member.receivedSharesT),
+				len(member.receivedValidSharesT),
 			)
 		}
-
 		member.CombineMemberShares()
-=======
-	sharingMember := sharingMembers[0]
-	if len(sharingMember.receivedValidSharesS) != groupSize-1 {
-		t.Fatalf("\nexpected: %d received shares\nactual:   %d\n",
-			groupSize-1,
-			len(sharingMember.receivedValidSharesS),
-		)
->>>>>>> 9e139179
 	}
 
 	publicKeySharePointsMessages := make([]*MemberPublicKeySharePointsMessage, groupSize)
 	for i, member := range sharingMembers {
-<<<<<<< HEAD
-		publicCoefficientsMessages[i] = member.CalculatePublicCoefficients()
+		publicKeySharePointsMessages[i] = member.CalculatePublicKeySharePoints()
 
 		member.receivedGroupPublicKeyShares = make(map[int]*big.Int, groupSize-1)
-	}
-
-	for _, member := range sharingMembers {
-		accusedCoefficientsMessage, err := member.VerifyPublicCoefficients(
-			filterMemberPublicCoefficientsMessages(publicCoefficientsMessages, member.ID),
-		)
-		if err != nil {
-			t.Fatalf("public coefficients verification failed [%s]", err)
-		}
-		if len(accusedCoefficientsMessage.accusedIDs) > 0 {
-			t.Fatalf("\nexpected: 0 accusations\nactual:   %d\n",
-				accusedCoefficientsMessage.accusedIDs,
-			)
-		}
 	}
 
 	var reconstructingMembers []*ReconstructingMember
@@ -121,9 +96,6 @@
 
 	for i := range reconstructingMembers {
 		reconstructingMembers[i].CombineGroupPublicKey()
-=======
-		publicKeySharePointsMessages[i] = member.CalculatePublicKeySharePoints()
->>>>>>> 9e139179
 	}
 
 	for i := range reconstructingMembers {
