--- conflicted
+++ resolved
@@ -474,7 +474,6 @@
 //  member, there is a need to obtain ephemeral private key for the accused
 //  member which is stored in accuser internal map called 'ephemeralKeyPairs'.
 
-<<<<<<< HEAD
 // Phase 8 test case - a member sends an invalid member public key share points
 // message. Message payload doesn't contain correct number of public key share
 // points. Sender of the invalid message is disqualified by all of the receivers.
@@ -489,7 +488,27 @@
 		if ok && sharePointsMessage.SenderID() == group.MemberIndex(2) {
 			sharePointsMessage.RemovePublicKeyShare(0)
 			return sharePointsMessage
-=======
+		}
+
+		return msg
+	}
+
+	result, err := dkgtest.RunTest(groupSize, dishonestThreshold, interceptorRules)
+	if err != nil {
+		t.Fatal(err)
+	}
+
+	dkgtest.AssertDkgResultPublished(t, result)
+	dkgtest.AssertSuccessfulSignersCount(t, result, groupSize-1)
+	dkgtest.AssertSuccessfulSigners(t, result, []group.MemberIndex{1, 3, 4, 5}...)
+	dkgtest.AssertMemberFailuresCount(t, result, 1)
+	dkgtest.AssertSamePublicKey(t, result)
+	dkgtest.AssertDisqualifiedMembers(t, result, group.MemberIndex(2))
+	dkgtest.AssertInactiveMembers(t, result)
+	dkgtest.AssertValidGroupPublicKey(t, result)
+	dkgtest.AssertResultSupportingMembers(t, result, []group.MemberIndex{1, 3, 4, 5}...)
+}
+
 // Phase 9 test case - some members perform an accusation but reveal
 // ephemeral private keys which don't correspond to the previously broadcast
 // public keys, generated for the sake of communication with the accused members.
@@ -523,36 +542,17 @@
 				randomKeyPair.PrivateKey,
 			)
 			return accusationsMessage
->>>>>>> 8548a7ab
-		}
-
-		return msg
-	}
-
-<<<<<<< HEAD
-	result, err := dkgtest.RunTest(groupSize, dishonestThreshold, interceptorRules)
-=======
-	result, err := dkgtest.RunTest(groupSize, honestThreshold, interceptorRules)
->>>>>>> 8548a7ab
-	if err != nil {
-		t.Fatal(err)
-	}
-
-	dkgtest.AssertDkgResultPublished(t, result)
-<<<<<<< HEAD
-	dkgtest.AssertSuccessfulSignersCount(t, result, groupSize-1)
-	dkgtest.AssertSuccessfulSigners(t, result, []group.MemberIndex{1, 3, 4, 5}...)
-	dkgtest.AssertMemberFailuresCount(t, result, 1)
-	dkgtest.AssertSamePublicKey(t, result)
-	dkgtest.AssertDisqualifiedMembers(t, result, group.MemberIndex(2))
-	dkgtest.AssertInactiveMembers(t, result)
-	dkgtest.AssertValidGroupPublicKey(t, result)
-	dkgtest.AssertResultSupportingMembers(t, result, []group.MemberIndex{1, 3, 4, 5}...)
-}
-
-// TODO Test case Phase 9: 'presented private key does not correspond
-//  to the published public key -> result: disqualify accuser'
-=======
+		}
+
+		return msg
+	}
+
+	result, err := dkgtest.RunTest(groupSize, honestThreshold, interceptorRules)
+	if err != nil {
+		t.Fatal(err)
+	}
+
+	dkgtest.AssertDkgResultPublished(t, result)
 	dkgtest.AssertSuccessfulSignersCount(t, result, groupSize-2)
 	dkgtest.AssertSuccessfulSigners(t, result, []group.MemberIndex{1, 3, 4, 6, 7}...)
 	dkgtest.AssertMemberFailuresCount(t, result, 2)
@@ -562,7 +562,6 @@
 	dkgtest.AssertValidGroupPublicKey(t, result)
 	dkgtest.AssertResultSupportingMembers(t, result, []group.MemberIndex{1, 3, 4, 6, 7}...)
 }
->>>>>>> 8548a7ab
 
 // Phase 9 test case - some members misbehaved by sending in phase 7
 // invalid public key shares to another members. They became accused in phase 8
