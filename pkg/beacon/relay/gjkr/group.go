--- conflicted
+++ resolved
@@ -29,8 +29,6 @@
 		}
 	}
 	g.memberIDs = append(g.memberIDs, memberID)
-<<<<<<< HEAD
-=======
 }
 
 func (g *Group) eliminatedMembersCount() int {
@@ -52,5 +50,4 @@
 	}
 
 	g.disqualifiedMemberIDs = append(g.disqualifiedMemberIDs, id)
->>>>>>> e27e31f0
 }