--- conflicted
+++ resolved
@@ -11,17 +11,12 @@
   [ethereum.ContractAddresses]
     # Hex-encoded address of KeepRandomBeaconOperator contract
     KeepRandomBeaconOperator = "Set by Kube"
-<<<<<<< HEAD
     # TokenStaking
     TokenStaking = "Set by Kube"
-=======
-    # StakingProxy
-    StakingProxy = "Set by Kube"
     # Hex-encoded address of KeepRandomBeaconService contract. Only needed
     # in cases where the client's utility functions will be used (e.g., the
     # relay subcommand).
     KeepRandomBeaconService = "Set by Kube"
->>>>>>> 4e65b274
 
 [LibP2P]
   Peers = ["/dns4/keep-client-bootstrap-peer-0.default.svc.cluster.local/tcp/3919/ipfs/16Uiu2HAm9RGTm8VGne5PvZGAw9KYNDggHaEQh5wiGSKgibp2G95r"]
